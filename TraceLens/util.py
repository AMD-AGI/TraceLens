import itertools
import json

<<<<<<< HEAD
try:
    from enum import StrEnum
except ImportError:
    from backports.strenum import StrEnum
=======
from enum import StrEnum
>>>>>>> 8581318a
from typing import List, Dict, Callable, Tuple

# generic data loader class for json, json.gz, or tensorboard pb files
# tensorboard pb files are useful for Jax in particular because the json.gz traces produced by jax can have incorrect timestamps and missing information
class DataLoader:
    @staticmethod
    def load_data(filename_path:str, save_preprocessed: bool = False) -> dict:
        if filename_path.endswith('pb'):
            from tensorboard_plugin_profile.convert import raw_to_tool_data as convert
            data, _ = convert.xspace_to_tool_data([filename_path], "trace_viewer@^", {})
            data = data.decode("utf-8") # we get bytes back from the call above
        elif filename_path.endswith('json.gz'):
            import gzip
            with gzip.open(filename_path, 'r') as fin:
                data = fin.read().decode('utf-8')
        elif filename_path.endswith('json'):
            with open(filename_path, 'r') as fin:
                data = fin.read()
        else:
            raise ValueError("Unknown file type",filename_path)
        if (save_preprocessed):
            with open(filename_path.replace("pb", "processed.json"), 'w') as writefile:
                writefile.write(data)
        return json.loads(data)

# Trace event utilities to help with traces in the Google Trace Event format
# https://docs.google.com/document/d/1CvAClvFfyA5R-PhYUmn5OOQtYMH4h6I0nSsKchNAySU/preview?tab=t.0
# This trace event format includes both Pytorch and Jax traces (and anything that can be viewed in Perfetto)
class TraceEventUtils:
    class TraceKeys(StrEnum):
        PID       = 'pid'
        TID       = 'tid'
        Phase     = 'ph'
        Args      = 'args'
        Name      = 'name'
        TimeStamp = 'ts'
        Duration  = 'dur'
        Category  = 'cat'
        TimeEnd   = 't_end'
        UID       = 'UID'

    class TracePhases(StrEnum):
        DurationBegin = 'B'
        DurationEnd   = 'E'
        Complete      = 'X'
        Counter       = 'C'
        Sample        = 'P'
        Metadata      = 'M'

    class MetadataFields(StrEnum):
        ProcessName   = 'process_name'
<<<<<<< HEAD
        ProcessLabels = 'process_lables'
        ProcessSort   = 'process_sort_index',
        ThreadName    = 'thread_name'
        ThreadSort    = 'thread_sort_index',

    class ArgNames(StrEnum):
        Name        = 'name'
        SortIndex   = 'sort_index'
        StreamIndex = 'stream_index'
        Labels      = 'labels'
=======
        ProcessLabels = 'process_labels'
        ProcessSort   = 'process_sort_index'
        ThreadName    = 'thread_name'
        ThreadSort    = 'thread_sort_index'

    class ArgNames(StrEnum):
        Name      = 'name'
        SortIndex = 'sort_index'
        Labels    = 'labels'
>>>>>>> 8581318a

    class GpuEventCategories(StrEnum):
        Kernel = 'kernel'
        MemSet = 'gpu_memset'
        MemCpy = 'gpu_memcpy'

    class CpuEventCategories(StrEnum):
        Kernel  = 'cpu_op'
        Runtime = 'cuda_runtime'
        Driver  = 'cuda_driver'


    @staticmethod
    def split_by_field(events: List[dict], field: str, defaultKey: str = None) -> Dict[str, List]:
        return dict(itertools.groupby(events, lambda event: event.get(field, defaultKey)))

    # Merges metadata events into a dictionary hierarchy per process
    # Process
    # None: {process_name, process_sort_index}
    # Thread_id: {thread_name, thread_sort_index} for each Thread_id
    @staticmethod
    def get_metadata(events: List[dict]) -> Dict[str, Dict[str, str]]:
        def get_metadata_val(x: dict) -> str:
            arg_labels = {
                TraceEventUtils.MetadataFields.ProcessName: TraceEventUtils.ArgNames.Name,
                TraceEventUtils.MetadataFields.ProcessLabels: TraceEventUtils.ArgNames.Labels,
                TraceEventUtils.MetadataFields.ProcessSort: TraceEventUtils.ArgNames.SortIndex,
                TraceEventUtils.MetadataFields.ThreadName: TraceEventUtils.ArgNames.Name,
                TraceEventUtils.MetadataFields.ThreadSort: TraceEventUtils.ArgNames.SortIndex,
            }
            key = x[TraceEventUtils.TraceKeys.Name]
            return (key, x[TraceEventUtils.TraceKeys.Args][arg_labels[key]])
        metadata_fields = itertools.takewhile(lambda x: x[TraceEventUtils.TraceKeys.Phase] == TraceEventUtils.TracePhases.Metadata, events)
        by_process = itertools.groupby(metadata_fields, lambda event: event[TraceEventUtils.TraceKeys.PID])
        # TID is not required for process-specific tags, so use null thread id for them
<<<<<<< HEAD
        fully_processed = map(lambda kv: (kv[0], itertools.groupby(kv[1], lambda event: event.get(TraceEventUtils.TraceKeys.TID))), by_process)
        return dict(map(lambda kv: (kv[0], dict(map(lambda kv1: (kv1[0], dict(map(lambda event: (get_metadata_val(event)), kv1[1]))), kv[1]))), fully_processed))

    @staticmethod
    def non_metadata_events(events:List[dict]) -> List[dict]:
        return list(itertools.dropwhile(lambda e: e[TraceEventUtils.TraceKeys.Phase] == TraceEventUtils.TracePhases.Metadata, events))

    @staticmethod
    def default_categorizer(event: dict) -> str:
        return event.get(TraceEventUtils.TraceKeys.Category)

    @staticmethod
    def split_events_by_pid_tid(events: List[dict]) -> Dict[str, Dict[str, List[Dict]]]:
        event_dict={}
        for event in TraceEventUtils.non_metadata_events(events):
            pid=event.get(TraceEventUtils.TraceKeys.PID)
            tid=event.get(TraceEventUtils.TraceKeys.TID)
            if pid in event_dict:
                pid_events = event_dict[pid]
            else:
                pid_events = event_dict[pid] = {}
            if tid in pid_events:
                pid_events[tid].append(event)
            else:
                pid_events[tid] = [event]
        return event_dict

    @staticmethod
    def sort_events_by_timestamp_duration(events: List[dict]) -> None:
        events.sort(key = lambda x: (x.get(TraceEventUtils.TraceKeys.TimeStamp), x.get(TraceEventUtils.TraceKeys.Duration)))

    @staticmethod
    def find_thread_by_item_in_metadata(metadata: dict[int, dict], select_item: Callable[[int], bool]) -> int:
        return next(filter(select_item, metadata.items()))[0]

    @staticmethod
    def compute_event_end_times(events: List[dict]) -> None:
        for event in events:
            TraceEventUtils.compute_single_event_end_time(event)

    @staticmethod
    def compute_single_event_end_time(event: dict) -> None:
        if TraceEventUtils.TraceKeys.TimeStamp in event and TraceEventUtils.TraceKeys.Duration in event and TraceEventUtils.TraceKeys.TimeEnd not in event:
            event[TraceEventUtils.TraceKeys.TimeEnd] = event[TraceEventUtils.TraceKeys.TimeStamp] + event[TraceEventUtils.TraceKeys.Duration]


=======
        fully_sorted = map(lambda kv: (kv[0], itertools.groupby(kv[1], lambda event: event.get(TraceEventUtils.TraceKeys.TID))), by_process)
        return dict(map(lambda kv: (kv[0], dict(map(lambda kv1: (kv1[0], dict(map(lambda event: (get_metadata_val(event)), kv1[1]))), kv[1]))), fully_sorted))

    @staticmethod
    def non_metadata_fields(events):
        return itertools.dropwhile(lambda e: e[TraceEventUtils.TraceKeys.Phase] == TraceEventUtils.TracePhases.Metadata, events)
>>>>>>> 8581318a











<|MERGE_RESOLUTION|>--- conflicted
+++ resolved
@@ -1,14 +1,10 @@
 import itertools
 import json
 
-<<<<<<< HEAD
 try:
     from enum import StrEnum
 except ImportError:
     from backports.strenum import StrEnum
-=======
-from enum import StrEnum
->>>>>>> 8581318a
 from typing import List, Dict, Callable, Tuple
 
 # generic data loader class for json, json.gz, or tensorboard pb files
@@ -60,28 +56,16 @@
 
     class MetadataFields(StrEnum):
         ProcessName   = 'process_name'
-<<<<<<< HEAD
-        ProcessLabels = 'process_lables'
-        ProcessSort   = 'process_sort_index',
+        ProcessLabels = 'process_labels'
+        ProcessSort   = 'process_sort_index'
         ThreadName    = 'thread_name'
-        ThreadSort    = 'thread_sort_index',
+        ThreadSort    = 'thread_sort_index'
 
     class ArgNames(StrEnum):
         Name        = 'name'
         SortIndex   = 'sort_index'
         StreamIndex = 'stream_index'
         Labels      = 'labels'
-=======
-        ProcessLabels = 'process_labels'
-        ProcessSort   = 'process_sort_index'
-        ThreadName    = 'thread_name'
-        ThreadSort    = 'thread_sort_index'
-
-    class ArgNames(StrEnum):
-        Name      = 'name'
-        SortIndex = 'sort_index'
-        Labels    = 'labels'
->>>>>>> 8581318a
 
     class GpuEventCategories(StrEnum):
         Kernel = 'kernel'
@@ -117,7 +101,6 @@
         metadata_fields = itertools.takewhile(lambda x: x[TraceEventUtils.TraceKeys.Phase] == TraceEventUtils.TracePhases.Metadata, events)
         by_process = itertools.groupby(metadata_fields, lambda event: event[TraceEventUtils.TraceKeys.PID])
         # TID is not required for process-specific tags, so use null thread id for them
-<<<<<<< HEAD
         fully_processed = map(lambda kv: (kv[0], itertools.groupby(kv[1], lambda event: event.get(TraceEventUtils.TraceKeys.TID))), by_process)
         return dict(map(lambda kv: (kv[0], dict(map(lambda kv1: (kv1[0], dict(map(lambda event: (get_metadata_val(event)), kv1[1]))), kv[1]))), fully_processed))
 
@@ -164,14 +147,6 @@
             event[TraceEventUtils.TraceKeys.TimeEnd] = event[TraceEventUtils.TraceKeys.TimeStamp] + event[TraceEventUtils.TraceKeys.Duration]
 
 
-=======
-        fully_sorted = map(lambda kv: (kv[0], itertools.groupby(kv[1], lambda event: event.get(TraceEventUtils.TraceKeys.TID))), by_process)
-        return dict(map(lambda kv: (kv[0], dict(map(lambda kv1: (kv1[0], dict(map(lambda event: (get_metadata_val(event)), kv1[1]))), kv[1]))), fully_sorted))
-
-    @staticmethod
-    def non_metadata_fields(events):
-        return itertools.dropwhile(lambda e: e[TraceEventUtils.TraceKeys.Phase] == TraceEventUtils.TracePhases.Metadata, events)
->>>>>>> 8581318a
 
 
 
