--- conflicted
+++ resolved
@@ -142,11 +142,6 @@
     def get_operand_type(hlo_ops: dict, operand : str) -> str:
         if 'fusion,' in operand:
             operand = operand.strip("fusion,")
-<<<<<<< HEAD
-        if 'fusion,' in operand:
-            operand = operand.strip("fusion,")
-=======
->>>>>>> 5176703f
         dtypes = ["bf16", "f16", "f32", "f8", "fp8"]
         # if the operand is a slice of something else, then the type might be at the beginning of the operand name
         for t in dtypes:
@@ -177,11 +172,7 @@
         for opname,op in hlo_ops.items():
             if "gemm" in op["computation"].lower():
                 if "backend_config" not in op:
-<<<<<<< HEAD
-                    raise ValueError("Gemm backend config information missing!", op)
-=======
                     raise ValueError("Gemm backend config information mnissing!", op)
->>>>>>> 5176703f
                 backend_config=op["backend_config"]
                 beta=re.search(r"\"beta\":[01],",backend_config)[0].split(":")[1].split(",")[0]
                 lhs_dim=re.search(r"\"lhs_contracting_dimensions\":\[[\"012]*\]",backend_config)[0].split(":")[1].split("\"")[1]
@@ -254,17 +245,10 @@
 
         # keywords for splitting jax events
         GemmKeys = ["Cijk", "gemm", "nvjet", "cublasLt"]
-<<<<<<< HEAD
-        FABwdKeys = ["FmhaBwd", "flash_bprop"]
-        FAFwdKeys = ["FmhaFwd", "flash_fprop"]
-        FAV3Keys = ["kernel_func"] # find a more precise way to do this
-        ConvKeys = ["FillBuffer", "conv_", "conv."]
-=======
         FABwdKeys = ["FmhaBwd", "flash_bprop", "ck_fused_attn::dk_dv_reduce_thd"]
         FAFwdKeys = ["FmhaFwd", "flash_fprop"]
         FAV3Keys = ["kernel_func"] # find a more precise way to do this
         ConvKeys = ["FillBuffer", "conv_", "conv.", "conv-"]
->>>>>>> 5176703f
         TEKeys = ["transformer_engine"]
         CommunicationKeys = ["rccl", "nccl"]
         ClassCategories = {
