import glob
import itertools
import json
import os
import re

try:
    from enum import StrEnum
except ImportError:
    try:
        from backports.strenum import StrEnum
    # fallback for Python 3.10
    except ImportError:
        from strenum import StrEnum
<<<<<<< HEAD
from typing import Callable, Dict, List, Tuple

=======
from typing import List, Dict, Callable, Iterable
>>>>>>> b4404111

# generic data loader class for json, json.gz, or tensorboard pb files
# tensorboard pb files are useful for Jax in particular because the json.gz traces produced by jax can have incorrect timestamps and missing information
class DataLoader:
    @staticmethod
    def load_data(filename_path: str, save_preprocessed: bool = False) -> dict:
        if filename_path.endswith("pb"):
            from tensorboard_plugin_profile.convert import raw_to_tool_data as convert

            data, _ = convert.xspace_to_tool_data([filename_path], "trace_viewer@^", {})
            data = data.decode("utf-8")  # we get bytes back from the call above
        elif filename_path.endswith("json.gz"):
            import gzip

            with gzip.open(filename_path, "r") as fin:
                data = fin.read().decode("utf-8")
        elif filename_path.endswith("json"):
            with open(filename_path, "r") as fin:
                data = fin.read()
        else:
            raise ValueError("Unknown file type", filename_path)
        if save_preprocessed:
            with open(filename_path.replace("pb", "processed.json"), "w") as writefile:
                writefile.write(data)
        return json.loads(data)


class JaxProfileProcessor:
    gemm_columns = ["Batch", "M", "N", "K", "Beta", "Type"]

    @staticmethod
    def process_xla_file(xla_file_name):
        hlo_ops = {}
        with open(xla_file_name, "r") as f:
            for line in f:
                JaxProfileProcessor.process_line(hlo_ops, line)
        return hlo_ops

    @staticmethod
    def process_protobuf_file(protobuf_file_name, module_name):
        from tensorboard_plugin_profile.convert import raw_to_tool_data as convert

        # look to see if the protobuf file has already been extracted
        dir_name = os.path.dirname(protobuf_file_name) + "/"
        hlo_filename = glob.glob(dir_name + os.path.sep + module_name + "*hlo_proto.pb")
        if len(hlo_filename) != 1:
            convert.xspace_to_tool_names([protobuf_file_name])
        hlo_filename = glob.glob(dir_name + os.path.sep + module_name + "*hlo_proto.pb")
        # assert len(hlo_filename) == 0
        if len(hlo_filename) > 1:
            print("Multiple matching hlo_filenames:")
            print(hlo_filename)
        elif len(hlo_filename) == 0:
            print("No matching hlo_filenames:")
            print(hlo_filename)

        # need to make sure that the pb exists and get the numerical suffix into the module name
        # and remove '.hlo_proto.pb'
        module_name = os.path.splitext(
            os.path.splitext(os.path.basename(hlo_filename[0]))[0]
        )[0]

        hlo_ops = {}
        graph_viewer_options = {
            "node_name": "",
            "module_name": module_name,
            "graph_width": 2,
            "show_metadata": True,
            "merge_fusion": True,
            "type": "long_txt",
        }
        params = {"graph_viewer_options": graph_viewer_options}
        data, _ = convert.xspace_to_tool_data([dir_name], "graph_viewer^", params)
        data = data.decode("utf-8").split("\n")
        for line in data:
            JaxProfileProcessor.process_line(hlo_ops, line)
        return hlo_ops

    @staticmethod
    def process_line(hlo_ops: dict, line: str):
        line_processed = line.strip()
        if (
            (
                "metadata" in line_processed
                and not (re.search(r"\)$", line_processed))
                and not (line_processed.startswith("ROOT"))
            )
            or any(
                t in line_processed
                for t in ["get-tuple-element", "bf16", "f8", "f16", "f32", "f64"]
            )
            and not (line_processed.startswith("HloModule "))
        ):
            k, v = JaxProfileProcessor.get_dict(hlo_ops, line_processed)
            hlo_ops[k] = v
            return True
        return False

    @staticmethod
    def get_operands(operands):
        operands = re.sub(r"^.*?\(", "", operands)
        operands = re.sub(r"\).*?$", "", operands)
        operands_m = re.findall(r"[bfs][0-9\[\]\{,a-z]*}", operands)
        if operands_m:
            return operands_m
        return operands.split(",")

    @staticmethod
    def get_dict(hlo_ops: dict, line):
        dict_line = {}
        line = re.sub(r"\),", ")", line)
        line = re.sub(r", ", ",", line)
        line = re.sub(r" %", "%", line)
        backend_config = re.search(
            r"backend_config=\{[a-zA-Z_=\"\(\)\/0-9\ @.-:,\[\]\{\}]*", line
        )
        metadata = re.search(r"metadata=\{[a-zA-Z_=\"\(\)\/0-9\ @.-]*", line)
        custom_call_target = re.search(
            r"custom_call_target=\"[a-zA-Z_=\"\(\)\/0-9\ @.\-\$]*", line
        )
        line = line.split(" ")
        key = line[0]
        dict_line["output"] = line[2]
        dict_line["operands"] = operands = JaxProfileProcessor.get_operands(line[3])
        dict_line["computation"] = "rest"
        if metadata is not None:
            dict_line["metadata"] = metadata[0]
            if backend_config is not None:
                dict_line["backend_config"] = backend_config[0]
            if custom_call_target is not None:
                gemm_keys = ["matmul", "cublas"]
                dict_line["custom_call_target"] = custom_call_target[0]
                if any(k in dict_line["custom_call_target"] for k in gemm_keys):
                    if "f8" in str(custom_call_target[0]):
                        dict_line["type"] = "fp8"
                        dict_line["computation"] = "gemm"
                    else:
                        gemm_type = JaxProfileProcessor.get_operand_type(
                            hlo_ops, operands[0]
                        )
                        if not all(
                            JaxProfileProcessor.get_operand_type(hlo_ops, o)
                            == gemm_type
                            for o in operands[1:]
                        ):
                            raise Exception("Input operand type mismatch", line)
                        dict_line["type"] = gemm_type
                        dict_line["computation"] = "gemm"
        return (key, dict_line)

    @staticmethod
    def get_operand_type(hlo_ops: dict, operand: str) -> str:
        if "fusion," in operand:
            operand = operand.strip("fusion,")
        dtypes = ["bf16", "f16", "f32", "f8", "fp8"]
        # if the operand is a slice of something else, then the type might be at the beginning of the operand name
        for t in dtypes:
            if operand.startswith(t):
                return t
        # otherwise look it up
        output = hlo_ops[operand]["output"]
        for t in dtypes:
            if output.startswith(t):
                return t
        return None

    @staticmethod
    def process_gemm_ops(hlo_ops: dict):
        def get_sizes(str_size):
            match = re.search(r".*\[(.*)\]", str_size)
            if match is not None:
                m = match.group(1)
                s = m.split(",")
                if len(s) > 3:
                    raise ValueError("tensor size is more than 3?", str_size)
                return s

            else:
                raise ValueError(str_size)

        dtypes = ["bf16", "f16", "f32", "f8", "fp8"]
        gemm_dict = {}
        for opname, op in hlo_ops.items():
            if "gemm" in op["computation"].lower():
                if "backend_config" not in op:
                    raise ValueError("Gemm backend config information mnissing!", op)
                backend_config = op["backend_config"]
                beta = (
                    re.search(r"\"beta\":[01],", backend_config)[0]
                    .split(":")[1]
                    .split(",")[0]
                )
                lhs_dim = (
                    re.search(
                        r"\"lhs_contracting_dimensions\":\[[\"012]*\]", backend_config
                    )[0]
                    .split(":")[1]
                    .split('"')[1]
                )
                rhs_dim = (
                    re.search(
                        r"\"rhs_contracting_dimensions\":\[[\"012]*\]", backend_config
                    )[0]
                    .split(":")[1]
                    .split('"')[1]
                )
                outputs = op["output"]
                if outputs.startswith("("):
                    if not outputs.endswith(")"):
                        raise ValueError("Mistmatched parens in outputs in ", outputs)
                    output_list = outputs[1:-2].split("},")
                    # this code assumes that the first output is the one we care about
                    # we should be able to make this an RE
                    sizes_string = [
                        [i, d] for i in output_list for d in dtypes if i.startswith(d)
                    ]
                    if len(sizes_string) != 1:
                        raise ValueError("Did not find wide output ", op)
                    sizes_string = sizes_string[0]
                    sizes_string[0] = (
                        sizes_string[0] + "}"
                    )  # restore the } that was removed
                else:
                    sizes_string = outputs

                operand_list = []
                for opid in op["operands"]:
                    if "[" in opid and "]" in opid:
                        # pb format, shapes in operand list
                        operand_list.append(opid)
                    else:
                        output = hlo_ops[opid]["output"]
                        if any(
                            output.startswith(d) for d in dtypes + ["f8"]
                        ) and not output.endswith("[]"):
                            operand_list.append(hlo_ops[opid]["output"])
                if int(beta) == 1 and len(operand_list) < 3:
                    print("Bias is set, however on;y two operands found!", op)
                if len(operand_list) > 3 or len(operand_list) == 0:
                    raise ValueError("Invalid operand list", op, operand_list)
                c_order = re.search(r"\{[012,]*", sizes_string[0])[0].split("{")[1]
                c = get_sizes(sizes_string[0])
                a = get_sizes(operand_list[0])
                b = get_sizes(operand_list[1])
                batch = 1
                if a[int(lhs_dim)] != b[int(rhs_dim)]:
                    raise ValueError(
                        "contracting dimension not matching", backend_config
                    )
                k = a[int(lhs_dim)]
                a.remove(k)
                b.remove(k)
                if len(c) > 2:
                    batch = c[0]
                    a.remove(batch)
                    b.remove(batch)
                if "0,1" in c_order:
                    n = b[0] if len(b) > 0 else 1
                    m = a[0] if len(a) > 0 else 1
                else:
                    n = a[0] if len(a) > 0 else 1
                    m = b[0] if len(b) > 0 else 1
                gemm_dict[opname] = {
                    "Batch": int(batch),
                    "M": int(m),
                    "N": int(n),
                    "K": int(k),
                    "Beta": int(beta),
                    "Type": op["type"],
                    "Computation": "gemm",
                }
        return gemm_dict


# Trace event utilities to help with traces in the Google Trace Event format
# https://docs.google.com/document/d/1CvAClvFfyA5R-PhYUmn5OOQtYMH4h6I0nSsKchNAySU/preview?tab=t.0
# This trace event format includes both Pytorch and Jax traces (and anything that can be viewed in Perfetto)
class TraceEventUtils:

    class JaxOpKeys:

        # keywords for splitting jax events
        GemmKeys = ["Cijk", "gemm", "nvjet", "cublasLt"]
        FABwdKeys = ["FmhaBwd", "flash_bprop", "ck_fused_attn::dk_dv_reduce_thd"]
        FAFwdKeys = ["FmhaFwd", "flash_fprop"]
        FAV3Keys = ["kernel_func"]  # find a more precise way to do this
        ConvKeys = ["FillBuffer", "conv_", "conv.", "conv-"]
        TEKeys = ["transformer_engine"]
        CommunicationKeys = ["rccl", "nccl"]
        ClassCategories = {
            "GEMM": GemmKeys,
            "FA BWD": FABwdKeys,
            "FA FWD": FAFwdKeys,
            "FA V3": FAV3Keys,
            "Conv": ConvKeys,
            "TE": TEKeys,
            "Communication rccl/nccl": CommunicationKeys,
        }
        UncategorizedEventKey = "Uncategorized Events"

    class TraceKeys(StrEnum):
        PID = "pid"
        TID = "tid"
        Phase = "ph"
        Args = "args"
        Name = "name"
        TimeStamp = "ts"
        Duration = "dur"
        Category = "cat"
        TimeEnd = "t_end"
        UID = "UID"

    class TracePhases(StrEnum):
        DurationBegin = "B"
        DurationEnd = "E"
        Complete = "X"
        Counter = "C"
        Sample = "P"
        Metadata = "M"

    class MetadataFields(StrEnum):
        ProcessName = "process_name"
        ProcessLabels = "process_labels"
        ProcessSort = "process_sort_index"
        ThreadName = "thread_name"
        ThreadSort = "thread_sort_index"

    class ArgNames(StrEnum):
        Name = "name"
        SortIndex = "sort_index"
        StreamIndex = "stream_index"
        Labels = "labels"

    class GpuEventCategories(StrEnum):
        Kernel = "kernel"
        MemSet = "gpu_memset"
        MemCpy = "gpu_memcpy"

    class CpuEventCategories(StrEnum):
        Kernel = "cpu_op"
        Runtime = "cuda_runtime"
        Driver = "cuda_driver"

    class JaxSpecialThreads(StrEnum):
        FrameworkCallStack = "Framework Name Scope"
        FrameworkOps = "Framework Ops"
        XlaModules = "XLA Modules"
        XlaOps = "XLA Ops"
        pyXla = "py_xla"
        SourceCode = "Source Code"
        Steps = "Steps"
        StreamPrefix = "Stream #"

    class JaxKernelEventArgs(StrEnum):
        hlo_module = "hlo module"
        hlo_op = "hlo_op"
        name = "name"  # name hierarchy, not always the same as the stack we see in framework ops
        correlation_id = "correlation_id"  # can link to CPU threads
        group_id = "group_id"

    @staticmethod
    def split_by_field(
        events: List[dict], field: str, defaultKey: str = None
    ) -> Dict[str, List]:
        return dict(
            itertools.groupby(events, lambda event: event.get(field, defaultKey))
        )

    # Merges metadata events into a dictionary hierarchy per process
    # Process
    # None: {process_name, process_sort_index}
    # Thread_id: {thread_name, thread_sort_index} for each Thread_id
    @staticmethod
    def get_metadata(events: List[dict]) -> Dict[str, Dict[str, str]]:
        def get_metadata_val(x: dict) -> str:
            arg_labels = {
                TraceEventUtils.MetadataFields.ProcessName: TraceEventUtils.ArgNames.Name,
                TraceEventUtils.MetadataFields.ProcessLabels: TraceEventUtils.ArgNames.Labels,
                TraceEventUtils.MetadataFields.ProcessSort: TraceEventUtils.ArgNames.SortIndex,
                TraceEventUtils.MetadataFields.ThreadName: TraceEventUtils.ArgNames.Name,
                TraceEventUtils.MetadataFields.ThreadSort: TraceEventUtils.ArgNames.SortIndex,
            }
            key = x[TraceEventUtils.TraceKeys.Name]
            return (key, x[TraceEventUtils.TraceKeys.Args][arg_labels[key]])

        metadata_fields = itertools.takewhile(
            lambda x: x[TraceEventUtils.TraceKeys.Phase]
            == TraceEventUtils.TracePhases.Metadata,
            events,
        )
        by_process = itertools.groupby(
            metadata_fields, lambda event: event[TraceEventUtils.TraceKeys.PID]
        )
        # TID is not required for process-specific tags, so use null thread id for them
        fully_processed = map(
            lambda kv: (
                kv[0],
                itertools.groupby(
                    kv[1], lambda event: event.get(TraceEventUtils.TraceKeys.TID)
                ),
            ),
            by_process,
        )
        return dict(
            map(
                lambda kv: (
                    kv[0],
                    dict(
                        map(
                            lambda kv1: (
                                kv1[0],
                                dict(
                                    map(lambda event: (get_metadata_val(event)), kv1[1])
                                ),
                            ),
                            kv[1],
                        )
                    ),
                ),
                fully_processed,
            )
        )

    @staticmethod
    def non_metadata_events(events: List[dict]) -> List[dict]:
        return list(
            itertools.dropwhile(
                lambda e: e[TraceEventUtils.TraceKeys.Phase]
                == TraceEventUtils.TracePhases.Metadata,
                events,
            )
        )

    @staticmethod
    def default_categorizer(event: dict) -> str:
        return event.get(TraceEventUtils.TraceKeys.Category)

    # TODO separate util class for Jax
    # returns a curried function to categorizes events based on the
    # metadata extracted from the events list
    @staticmethod
    def prepare_event_categorizer(events: list[dict]) -> Callable[[dict], str]:
        metadata = TraceEventUtils.get_metadata(events)
        return lambda event: TraceEventUtils.get_event_category(metadata, event)

    # TODO separate util class for Jax
    @staticmethod
    def get_event_category(metadata: dict, event: dict):
        if event.get(
            TraceEventUtils.TraceKeys.Phase == TraceEventUtils.TracePhases.Metadata
        ):
            return "metadata"
        elif (
            TraceEventUtils.TraceKeys.PID in event
            and TraceEventUtils.TraceKeys.TID in event
        ):
            pid = event[TraceEventUtils.TraceKeys.PID]
            tid = event[TraceEventUtils.TraceKeys.TID]
            ThreadName = metadata[pid][tid][TraceEventUtils.MetadataFields.ThreadName]
            if ThreadName == TraceEventUtils.JaxSpecialThreads.FrameworkCallStack:
                return "cpu_op"
            elif TraceEventUtils.JaxSpecialThreads.pyXla in ThreadName:
                return "cpu_op"
            elif ThreadName == TraceEventUtils.JaxSpecialThreads.XlaOps:
                return "python function"
            elif ThreadName.startswith("Stream"):
                name = event[TraceEventUtils.TraceKeys.Name]
                if any(name.lower().startswith(x) for x in ["copy", "memcpy"]):
                    return "memcpy"
                if any(name.lower().startswith(x) for x in ["memset"]):
                    return "memset"
                return "kernel"
        return "Unknown"

    @staticmethod
    def split_events_by_pid_tid(events: List[dict]) -> Dict[str, Dict[str, List[Dict]]]:
        event_dict = {}
        for event in TraceEventUtils.non_metadata_events(events):
            pid = event.get(TraceEventUtils.TraceKeys.PID)
            tid = event.get(TraceEventUtils.TraceKeys.TID)
            if pid in event_dict:
                pid_events = event_dict[pid]
            else:
                pid_events = event_dict[pid] = {}
            if tid in pid_events:
                pid_events[tid].append(event)
            else:
                pid_events[tid] = [event]
        return event_dict

    @staticmethod
    def sort_events_by_timestamp_duration(events: List[dict]) -> None:
        events.sort(
            key=lambda x: (
                x.get(TraceEventUtils.TraceKeys.TimeStamp),
                x.get(TraceEventUtils.TraceKeys.Duration),
            )
        )

    @staticmethod
<<<<<<< HEAD
    def find_thread_by_item_in_metadata(
        metadata: dict[int, dict], select_item: Callable[[int], bool]
    ) -> int:
        return next(filter(select_item, metadata.items()))[0]
=======
    def find_thread_by_item_in_metadata(metadata: dict[int, dict], select_item: Callable[[int], bool]) -> int:
        return next(TraceEventUtils.find_threads_by_item_in_metadata(metadata, select_item))

    @staticmethod
    def find_threads_by_item_in_metadata(metadata: dict[int, dict], select_item: Callable[[int], bool]) -> Iterable[int]:
        return map(lambda x: x[0], filter(select_item, metadata.items()))
>>>>>>> b4404111

    @staticmethod
    def compute_event_end_times(events: List[dict]) -> None:
        for event in events:
            TraceEventUtils.compute_single_event_end_time(event)

    @staticmethod
    def compute_single_event_end_time(event: dict) -> None:
        if (
            TraceEventUtils.TraceKeys.TimeStamp in event
            and TraceEventUtils.TraceKeys.Duration in event
            and TraceEventUtils.TraceKeys.TimeEnd not in event
        ):
            event[TraceEventUtils.TraceKeys.TimeEnd] = (
                event[TraceEventUtils.TraceKeys.TimeStamp]
                + event[TraceEventUtils.TraceKeys.Duration]
            )<|MERGE_RESOLUTION|>--- conflicted
+++ resolved
@@ -12,12 +12,9 @@
     # fallback for Python 3.10
     except ImportError:
         from strenum import StrEnum
-<<<<<<< HEAD
+
 from typing import Callable, Dict, List, Tuple
 
-=======
-from typing import List, Dict, Callable, Iterable
->>>>>>> b4404111
 
 # generic data loader class for json, json.gz, or tensorboard pb files
 # tensorboard pb files are useful for Jax in particular because the json.gz traces produced by jax can have incorrect timestamps and missing information
@@ -518,19 +515,12 @@
         )
 
     @staticmethod
-<<<<<<< HEAD
-    def find_thread_by_item_in_metadata(
-        metadata: dict[int, dict], select_item: Callable[[int], bool]
-    ) -> int:
-        return next(filter(select_item, metadata.items()))[0]
-=======
     def find_thread_by_item_in_metadata(metadata: dict[int, dict], select_item: Callable[[int], bool]) -> int:
         return next(TraceEventUtils.find_threads_by_item_in_metadata(metadata, select_item))
 
     @staticmethod
     def find_threads_by_item_in_metadata(metadata: dict[int, dict], select_item: Callable[[int], bool]) -> Iterable[int]:
         return map(lambda x: x[0], filter(select_item, metadata.items()))
->>>>>>> b4404111
 
     @staticmethod
     def compute_event_end_times(events: List[dict]) -> None:
