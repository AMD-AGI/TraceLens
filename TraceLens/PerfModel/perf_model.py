# MIT License

# Copyright (c) 2024 - 2025 Advanced Micro Devices, Inc. All rights reserved.

# Permission is hereby granted, free of charge, to any person obtaining a copy
# of this software and associated documentation files (the "Software"), to deal
# in the Software without restriction, including without limitation the rights
# to use, copy, modify, merge, publish, distribute, sublicense, and/or sell
# copies of the Software, and to permit persons to whom the Software is
# furnished to do so, subject to the following conditions:

# The above copyright notice and this permission notice shall be included in all
# copies or substantial portions of the Software.

# THE SOFTWARE IS PROVIDED "AS IS", WITHOUT WARRANTY OF ANY KIND, EXPRESS OR
# IMPLIED, INCLUDING BUT NOT LIMITED TO THE WARRANTIES OF MERCHANTABILITY,
# FITNESS FOR A PARTICULAR PURPOSE AND NONINFRINGEMENT. IN NO EVENT SHALL THE
# AUTHORS OR COPYRIGHT HOLDERS BE LIABLE FOR ANY CLAIM, DAMAGES OR OTHER
# LIABILITY, WHETHER IN AN ACTION OF CONTRACT, TORT OR OTHERWISE, ARISING FROM,
# OUT OF OR IN CONNECTION WITH THE SOFTWARE OR THE USE OR OTHER DEALINGS IN THE
# SOFTWARE.

from math import prod
import math
import os
import re

from .kernel_name_parser import gemm_name_parser

def name2bpe(name):
    """
    This function maps a data type name to the number of bytes per element.
    Args:
        name (str): The name of the data type.
    Returns:
        int: The number of bytes per element.
    """
    dict_bpe2dtype = {
        8: ['double', 'long int'],
        4: ['float', 'scalar'],
        2: ['c10::half', 'c10::bfloat16'],
        1: ['c10::float8_e4m3fnuz'],
    }
    dict_dtype2bpe = {dtype: bpe for bpe, dtypes in dict_bpe2dtype.items() for dtype in dtypes}
    return dict_dtype2bpe.get(name.lower(), None)

def is_tensortype(dtype):
    """
    This function checks if a data type is a tensor type.
    Args:
        dtype (str): The name of the data type.
    Returns:
        bool: True if the data type is a tensor type, False if not. If the data type is not recognized, None is returned.
    """
    if dtype.lower() in ['float', 'double', 'c10::half', 'c10::bfloat16', 'c10::float8_e4m3fnuz']:
        return True
    elif dtype.lower() in ['long int', 'scalar']:
        return False

# 1. GEMM
class GEMM:
    """
    This is the base class for all GEMM operations.
    If you want to add a new GEMM operation, you should inherit from this class.
    """
    cache_gemm_results = {}  # This is used to cache gemm results
    def __init__(self, event, arch=None, detail_level=0):
        self.event = event
        # parse kernel info (e.g. transpose) before kernel params since it can be needed
        self.parsed_kernel_info = None
        for kernel_name in event['kernel_names']:
            # TODO: think you really wanna pass around dicts instead of objects?
            self.parsed_kernel_info = gemm_name_parser(kernel_name)
            if self.parsed_kernel_info is not None:
                break
        self.param_details = self.get_param_details(event)
       
        if self.parsed_kernel_info is not None:
            self.param_details['transpose'] = self.parsed_kernel_info['transpose']

        self.M, self.N, self.K = self.param_details['M'], self.param_details['N'], self.param_details['K']
        self.bias = self.param_details['bias']

        if detail_level > 0:
            if arch is None:
                raise ValueError("arch must be provided if detail_level > 0")
            if self.parsed_kernel_info is None:
                raise ValueError("parsed_kernel_info must be provided if detail_level > 0")
            self.param_details['mt_m'] = self.parsed_kernel_info['mt_m']
            self.param_details['mt_n'] = self.parsed_kernel_info['mt_n']
            self.param_details['depth_u'] = self.parsed_kernel_info['depth_u']
            dim_eff_info = self.dim_efficiency(arch)
            self.param_details.update(dim_eff_info)

    @staticmethod
    def get_param_details(event):
        # to be implemented in the child class
        raise NotImplementedError

    @staticmethod
    def flops_func(M, N, K, bias):
        flops_matmul = 2 * M * N * K
        flops_bias = M * N if bias else 0
        return flops_matmul + flops_bias

    def flops(self):
        return self.flops_func(self.M, self.N, self.K, self.bias)

    @staticmethod
    def bytes_func(M, N, K, bias, bpe_mat1, bpe_mat2, bpe_bias, bpe_output):
        #if any of the bpe is None, we will return None
        if None in {bpe_mat1, bpe_mat2, bpe_bias, bpe_output}:
            return None
        bytes_mat1 = M * K * bpe_mat1
        bytes_mat2 = K * N * bpe_mat2
        bytes_output = M * N * bpe_output
        # to be totally accurate we should use the bias shape from profile info
        # but we just assume bias shape as 1xN
        #TODO: use profile info to get the bias shape
        bytes_bias = (N if bias else 0) * bpe_bias
        return bytes_mat1 + bytes_mat2 + bytes_output + bytes_bias
    def bytes(self, bpe_mat1, bpe_mat2, bpe_bias, bpe_output):
        return self.bytes_func(self.M, self.N, self.K, self.bias, bpe_mat1, bpe_mat2, bpe_bias, bpe_output)

    """
    bwd pass for Y = X.matmul(W^T) + B
    X_grad = Y_grad.matmul(W)
    W_grad = Y_grad^T.matmul(X)
    B_grad = Y_grad.sum(dim=0)
    """

    def flops_bwd(self):
        flops_input_grad = self.flops_func(M=self.M, N=self.K, K=self.N, bias=False)
        flops_weight_grad = self.flops_func(M=self.N, N=self.K, K=self.M, bias=False)
        flops_bias_grad = self.M * self.N if self.bias else 0
        return flops_input_grad + flops_weight_grad + flops_bias_grad

    def bytes_bwd(self, bytes_per_element):
        bytes_input_grad = self.bytes_func(M=self.M, N=self.K, K=self.N, bias=False, bytes_per_element=bytes_per_element)
        bytes_weight_grad = self.bytes_func(M=self.N, N=self.K, K=self.M, bias=False, bytes_per_element=bytes_per_element)
        bytes_bias_grad = self.M * self.N if self.bias else 0
        return bytes_input_grad + bytes_weight_grad + bytes_bias_grad

    @staticmethod
    def get_simulated_time(M, N, K, arch, param_details, tile_eff, wq_eff):
        # Create a unique key for the cache based on dimensions and architecture
        cache_key = (M, N, K, arch['name'], arch['freq_mhz'])

        # Calculate ideal time
        ideal_ops_per_cycle_simd = { 4 : 256, 2 : 2048, 1 : 4096 }
        ideal_time = 2 * M * N * K / (arch['num_cus'] * arch['gemm_units_per_cu'] *\
                                      ideal_ops_per_cycle_simd[name2bpe(param_details['dtype_A_B'][0])]) \
                                      / arch['freq_mhz']

        # Check if the result is already in the cache
        gemm_cache = GEMM.cache_gemm_results
        if cache_key in GEMM.cache_gemm_results:
            simulated_time = GEMM.cache_gemm_results[cache_key]
        else:
            if os.path.isdir('gemmologist'):
                python_path = '.venv3.10\\Scripts\\python.exe'
                cmd = 'cd gemmologist && %s bin/gemmologist.py -m %d -n %d -k %d -d 1 -a %s --freq_mhz %d --topn 1' % \
                      (python_path, M, N, K, arch['name'], arch['freq_mhz'])
                log = re.findall("Time=\\d+\\.\\d+", os.popen(cmd).read())

                if len(log) > 0:
                    simulated_time = float(re.sub("Time=", "", str(log[0])))
                    # Store the result in the cache
                    GEMM.cache_gemm_results[cache_key] = simulated_time
                else:
                    raise AssertionError("Not able to simulate in gemmologist")
            else:
                simulated_time = ideal_time * tile_eff * wq_eff

        dim_eff = ideal_time / simulated_time
        return simulated_time, dim_eff

    @staticmethod
    def dim_efficiency_func(arch, param_details, M, N, K, mt_m, mt_n, depth_u):
        """
        args:
        num_cus: number of compute units (CUs) aka Streaming Multiprocessors (SMs)
        M: M dimension of the matrix multiplication passed to the BLAS library
        N: N dimension of the matrix multiplication passed to the BLAS library
        K: K dimension of the matrix multiplication passed to the BLAS library
        mt_m: macro tile size in M dimension
        mt_n: macro tile size in N dimension
        depth_u: depth tile size
        """
        # Tile quantization
        M_pad = math.ceil(M / mt_m) * mt_m
        N_pad = math.ceil(N / mt_n) * mt_n
        tile_eff = (M * N) / (M_pad * N_pad)

        # Wave quantization
        num_blocks = M_pad * N_pad // (mt_m * mt_n)
<<<<<<< HEAD
        num_rounds = math.ceil(num_blocks / arch['num_cus'])
        wq_eff = num_blocks / (num_rounds * arch['num_cus'])

        simulated_time, dim_eff = GEMM.get_simulated_time(M, N, K, arch, param_details, tile_eff, wq_eff)

=======
        num_rounds = math.ceil(num_blocks / num_cus)
        wq_eff = num_blocks / (num_rounds * num_cus)

        # Net dimensional efficiency = tile efficiency * wave efficiency
        dim_eff = tile_eff * wq_eff
>>>>>>> 900eccf7
        return {
            'num_tiles': num_blocks,
            'tile_eff': tile_eff,
            'wq_eff': wq_eff,
            'dim_eff': dim_eff,
            'simulated_time': simulated_time
        }

    def dim_efficiency(self, arch_dict):
        """
        args:
        arch_dict: dictionary with the architecture information
        """
        # blas library swaps M and N from torch
        M, N = self.N, self.M
        K = self.K
        mt_m = self.parsed_kernel_info['mt_m']
        mt_n = self.parsed_kernel_info['mt_n']
        depth_u = self.parsed_kernel_info['depth_u']
        return self.dim_efficiency_func(arch_dict, self.param_details, M, N, K, mt_m, mt_n, depth_u)

class aten_mm(GEMM):
    """
    aten::mm the matrix multiplication primitive in PyTorch
    A.matmul(B)
    """
    @staticmethod
    def get_param_details(event):
        input_dims = event['args']['Input Dims']
        A_shape, B_shape = input_dims[0], input_dims[1]
        M = A_shape[0]
        N = B_shape[1]
        K = A_shape[1]

        dtype_A_B = tuple(event['args']['Input type'][:2])
        try:
            stride_A = tuple(event['args']['Input Strides'][0])
            stride_B = tuple(event['args']['Input Strides'][1])
        except KeyError:
            stride_A = stride_B = None

        return {"M": M, "N": N, "K": K, "bias": False,
                "stride_A": stride_A, "stride_B": stride_B,
                "dtype_A_B": dtype_A_B}

    def bytes(self):
        dtype_A_B = self.param_details['dtype_A_B']
        if dtype_A_B[0] != dtype_A_B[1]:
            raise ValueError(f"Data types of A and B are different: {dtype_A_B}")
        self.bpe = name2bpe(dtype_A_B[0])
        return super().bytes(bpe_mat1=self.bpe, bpe_mat2=self.bpe,
                             bpe_bias=self.bpe, # does not matter
                             bpe_output=self.bpe) # out dtype is not always provided. #TODO: use out dtype if provided
    def flops_bwd(self):
        raise NotImplementedError("Backward pass for aten::mm is not defined.")
    def bytes_bwd(self, bytes_per_element):
        raise NotImplementedError("Backward pass for aten::mm is not defined.")


class aten_addmm(GEMM):
    """
    aten::addmm is the A.matmul(B) + C operation in PyTorch
    """
    @staticmethod
    def get_param_details(event):
        input_dims = event['args']['Input Dims']
        C_shape, A_shape, B_shape = input_dims[0], input_dims[1], input_dims[2]
        M = A_shape[0]
        N = B_shape[1]
        K = A_shape[1]

        dtype_A_B = tuple(event['args']['Input type'][1:3])
        try:
            stride_A = tuple(event['args']['Input Strides'][1])
            stride_B = tuple(event['args']['Input Strides'][2])
        except KeyError:
            stride_A = stride_B = None

        return {"M": M, "N": N, "K": K, "bias": True,
                "stride_A": stride_A, "stride_B": stride_B,
                "dtype_A_B": dtype_A_B}

    def bytes(self):
        dtype_A_B = self.param_details['dtype_A_B']
        if dtype_A_B[0] != dtype_A_B[1]:
            raise ValueError(f"Data types of A and B are different: {dtype_A_B}")
        self.bpe = name2bpe(dtype_A_B[0])
        # setting bias bpe to be the same as the input matrices is not totally correct
        # TODO: correct later
        # TODO: similar to aten_mm, we need to use the output dtype if provided
        return super().bytes(bpe_mat1=self.bpe, bpe_mat2=self.bpe,
                             bpe_bias=self.bpe,
                             bpe_output=self.bpe)

    def flops_bwd(self):
        raise NotImplementedError("Backward pass for aten::addmm is not defined.")
    def bytes_bwd(self, bytes_per_element):
        raise NotImplementedError("Backward pass for aten::addmm is not defined.")

class aten_scaled_mm(GEMM):
    """
    aten::scaled_mm is the scale_result(scale_a*A.matmul(scale_b*B) + bias)
    """
    @staticmethod
    def get_param_details(event):
        # ref: https://pytorch.org/cppdocs/api/function_namespaceat_1a2902105d8aed3fa448a0da42f90e2cbf.html
        input_dims = event['args']['Input Dims']
        A_shape, B_shape = input_dims[0], input_dims[1]
        M = A_shape[0]
        N = B_shape[1]
        K = A_shape[1]
        bias = len(input_dims) == 3

        dtype_A_B = tuple(event['args']['Input type'][:2])
        try:
            stride_A = tuple(event['args']['Input Strides'][0])
            stride_B = tuple(event['args']['Input Strides'][1])
        except KeyError:
            stride_A = stride_B = None

        return {"M": M, "N": N, "K": K, "bias": bias,
                "stride_A": stride_A, "stride_B": stride_B,
                "dtype_A_B": dtype_A_B}

    def bytes(self):
        dtype_A_B = self.param_details['dtype_A_B']
        if dtype_A_B[0] != dtype_A_B[1]:
            raise ValueError(f"Data types of A and B are different: {dtype_A_B}")
        self.bpe = name2bpe(dtype_A_B[0])
        # assumption:
        # for fp8 the output dtype is fp16
        # for fp16, bf16, fp32 the output dtype is the same as the input dtype
        if self.bpe == 1:
            out_bpe = 2
        elif self.bpe in [2, 4]:
            out_bpe = self.bpe
        else:
            out_bpe = None
        return super().bytes(bpe_mat1=self.bpe, bpe_mat2=self.bpe,
                             bpe_bias=self.bpe, # does not matter
                             bpe_output=out_bpe)

    def flops_bwd(self):
        raise NotImplementedError("Backward pass for aten::addmm is not defined.")
    def bytes_bwd(self, bytes_per_element):
        raise NotImplementedError("Backward pass for aten::addmm is not defined.")

class aten_bmm(GEMM):
    """
    aten::bmm — batch matrix multiplication
    (B, M, K) × (B, K, N) → (B, M, N)
    Inherits FLOP/byte analytics from GEMM and scales them by the batch size.
    """

    @staticmethod
    def get_param_details(event):
        """Extract B, M, N, K and metadata from the profiler event."""
        input_dims = event['args']['Input Dims']
        A_shape, B_shape = input_dims[0], input_dims[1]

        B_dim, M, K = A_shape  # (B, M, K)
        _,      _, N = B_shape # (B, K, N)

        dtype_A_B = tuple(event['args']['Input type'][:2])
        try:
            stride_A = tuple(event['args']['Input Strides'][0])
            stride_B = tuple(event['args']['Input Strides'][1])
        except KeyError:
            stride_A = stride_B = None

        return {
            "B": B_dim,
            "M": M,
            "N": N,
            "K": K,
            "bias": False,            # aten::bmm has no implicit bias term
            "stride_A": stride_A,
            "stride_B": stride_B,
            "dtype_A_B": dtype_A_B,
        }

    # ---------------------- FLOPs / Bytes ----------------------
    def flops(self):
        """Total FLOPs for the entire batch."""
        return self.param_details["B"] * super().flops()

    def bytes(self):
        """Total DRAM traffic for the entire batch (read+write)."""
        dtype_A_B = self.param_details['dtype_A_B']
        if dtype_A_B[0] != dtype_A_B[1]:
            raise ValueError(f"Data types of A and B are different: {dtype_A_B}")

        bpe = name2bpe(dtype_A_B[0])
        per_batch = super().bytes(bpe_mat1=bpe, bpe_mat2=bpe,
                                   bpe_bias=bpe,   # not used, but keeps call signature
                                   bpe_output=bpe)
        return None if per_batch is None else self.param_details['B'] * per_batch

    # ---------------------- Backward placeholders ----------------------
    def flops_bwd(self):
        raise NotImplementedError("Backward pass for aten::bmm is not defined.")

    def bytes_bwd(self, bytes_per_element):
        raise NotImplementedError("Backward pass for aten::bmm is not defined.")

class aten_baddbmm(GEMM):
    """
    aten::baddbmm — batch matrix multiplication with bias
    (B, M, K) × (B, K, N) + (B, M, N) → (B, M, N)
    Inherits FLOP/byte analytics from GEMM and scales them by the batch size.
    """
    @staticmethod
    def get_param_details(event):
        """Extract B, M, N, K and metadata from the profiler event."""
        input_dims = event['args']['Input Dims']
        C_shape, A_shape, B_shape = input_dims[0], input_dims[1], input_dims[2]

        B_dim, M, K = A_shape  # (B, M, K)
        _,      _, N = B_shape # (B, K, N)

        dtype_A_B = tuple(event['args']['Input type'][1:3])
        try:
            stride_A = tuple(event['args']['Input Strides'][1])
            stride_B = tuple(event['args']['Input Strides'][2])
        except KeyError:
            stride_A = stride_B = None

        return {
            "B": B_dim,
            "M": M,
            "N": N,
            "K": K,
            "bias": True,
            "stride_A": stride_A,
            "stride_B": stride_B,
            "dtype_A_B": dtype_A_B,
        }
    # ---------------------- FLOPs / Bytes ----------------------
    def flops(self):
        """Total FLOPs for the entire batch."""
        return self.param_details["B"] * super().flops()
    def bytes(self):
        """Total DRAM traffic for the entire batch (read+write)."""
        dtype_A_B = self.param_details['dtype_A_B']
        if dtype_A_B[0] != dtype_A_B[1]:
            raise ValueError(f"Data types of A and B are different: {dtype_A_B}")

        bpe = name2bpe(dtype_A_B[0])
        per_batch = super().bytes(bpe_mat1=bpe, bpe_mat2=bpe,
                                   bpe_bias=bpe,   # not used, but keeps call signature
                                   bpe_output=bpe)
        return None if per_batch is None else self.param_details['B'] * per_batch
    # ---------------------- Backward placeholders ----------------------
    def flops_bwd(self):
        raise NotImplementedError("Backward pass for aten::baddbmm is not defined.")
    def bytes_bwd(self, bytes_per_element):
        raise NotImplementedError("Backward pass for aten::baddbmm is not defined.")
    
# TODO: maybe deprecate aten linear as it will call aten::mm or aten::addmm
class aten_linear(GEMM):

    @staticmethod
    def get_param_details(event):
        input_dims = event['args']['Input Dims']
        input_shape = input_dims[0]
        weight_shape = input_dims[1]
        bias = bool(input_dims[2])
        K = input_shape[-1]
        N = weight_shape[0]
        # Compute M as the product of all dimensions except the last one
        M = 1
        for dim in input_shape[:-1]:
            M *= dim

        # TODO: remove repeated code, this is not cool
        dtype_A_B = tuple(event['args']['Input type'][:2])
        try:
            stride_A = tuple(event['args']['Input Strides'][0])
            stride_B = tuple(event['args']['Input Strides'][1])
        except KeyError:
            stride_A = stride_B = None

        return {"M": M, "N": N, "K": K, "bias": bias,
                "stride_A": stride_A, "stride_B": stride_B,
                "dtype_A_B": dtype_A_B}

class tex_ts_te_gemm_ts(GEMM):
    """
    tex_ts::te_gemm_ts is a matmul op in TransformerEngine

    https://github.com/ROCm/TransformerEngine/blob/e9772d4d18b2980e8e0643c94591a94cad9bb8b7/transformer_engine/pytorch/csrc/ts_fp8_op.cpp#L244
    https://github.com/ROCm/TransformerEngine/blob/e9772d4d18b2980e8e0643c94591a94cad9bb8b7/transformer_engine/pytorch/csrc/extensions/gemm.cpp#L10

    """

    def __init__(self, event, arch=None, detail_level=0):
        super().__init__(event, arch, detail_level)

    def get_param_details(self, event):
        input_dims = event['args']['Input Dims']
        C_shape, A_shape, B_shape = input_dims[10], input_dims[0], input_dims[5]

        # index 4 and 9 are transa and transb respectively
        # https://github.com/ROCm/TransformerEngine/blob/e9772d4d18b2980e8e0643c94591a94cad9bb8b7/transformer_engine/pytorch/cpp_extensions/gemm.py#L248
        concrete_inputs = event['args']['Concrete Inputs']
        trans_a = concrete_inputs[4] == '1'
        trans_b = concrete_inputs[9] == '1'


        # https://github.com/ROCm/TransformerEngine/blob/e9772d4d18b2980e8e0643c94591a94cad9bb8b7/transformer_engine/common/gemm/cublaslt_gemm.cu#L330C17-L330C23
        if trans_a:
            M = A_shape[0]
            K = A_shape[1]
        else:
            M = A_shape[1]
            K = A_shape[0]

        if trans_b:
            N = B_shape[1]
        else:
            N = B_shape[0]

        bias_term = event['args']['Concrete Inputs'][14]

        if bias_term == '':
            bias = False
        else:
            bias = True

        # dtype A, B, bias
        dtype_A_B = (event['args']['Input type'][0], event['args']['Input type'][5], event['args']['Input type'][10])

        try:
            stride_A = tuple(event['args']['Input Strides'][0])
            stride_B = tuple(event['args']['Input Strides'][5])
        except KeyError:
            stride_A = stride_B = None

        return {"M": M, "N": N, "K": K, "bias": bias,
                "stride_A": stride_A, "stride_B": stride_B,
                "dtype_A_B": dtype_A_B}

    def bytes(self):
        dtype_A_B = self.param_details['dtype_A_B']
      
        self.bpe_mat1 = name2bpe(dtype_A_B[0])
        self.bpe_mat2 = name2bpe(dtype_A_B[1])
        self.bpe_bias = name2bpe(dtype_A_B[2])

        # assume output dtype lowest of inputs, ignore scalars alpha and beta for now
        # TODO: correct later if better way found
        self.bpe_output = min(self.bpe_mat1, self.bpe_mat2, self.bpe_bias)

        return super().bytes(bpe_mat1=self.bpe_mat1, bpe_mat2=self.bpe_mat2,
                             bpe_bias=self.bpe_bias,
                             bpe_output=self.bpe_output)

    def flops_bwd(self):
        raise NotImplementedError("Backward pass for tex_ts::te_gemm_ts is not defined.")
    def bytes_bwd(self, bytes_per_element):
        raise NotImplementedError("Backward pass for tex_ts::te_gemm_ts is not defined.")


# 2. Convolution
class CONV:
    # Conv perf model is based on: https://github.com/pytorch/pytorch/blob/main/torch/utils/flop_counter.py
    # we will make stuff reusiable across conv1d, conv2d, and conv3d
    def __init__(self, event, arch=None, detail_level=0):
        self.event = event
        self.param_details = self.get_param_details(event)
        self.x_shape, self.w_shape = self.param_details['input_shape'], self.param_details['filter_shape']
        self.stride, self.padding, self.dilation, self.groups = (self.param_details[key] for key in ['stride', 'padding', 'dilation', 'groups'])
        self.bias = self.param_details['bias']
        self.transposed_conv = self.param_details['transposed_conv']
        self.output_padding = self.param_details['output_padding'] if self.transposed_conv else None
        self.out_shape = CONV.get_output_shape(self.x_shape, self.w_shape, self.stride, self.padding, self.dilation, self.transposed_conv, self.output_padding)

    @staticmethod
    def get_output_shape(input_shape, filter_shape, stride, padding, dilation, transposed_conv, output_padding):
        x_spatial_shape, w_spatial_shape = input_shape[2:], filter_shape[2:]
        conv_ndims = len(x_spatial_shape)
        spatial_out_fn = CONV.get_conv_out_dim if not transposed_conv else CONV.get_transposed_conv_out_dim
        out_filters = filter_shape[0] if not transposed_conv else filter_shape[1]

        if not transposed_conv:
            output_padding = (None,) * conv_ndims
        out_spatial_shape = tuple(spatial_out_fn(x_spatial_shape[i], w_spatial_shape[i],
                                                 stride[i], padding[i], dilation[i], output_padding[i]) for i in range(conv_ndims))
        return (input_shape[0], out_filters) + tuple(out_spatial_shape)

    @staticmethod
    def t(shape):
        return (shape[1], shape[0]) + shape[2:]

    @staticmethod
    def get_conv_out_dim(input_dim, kernel_size, stride, padding, dilation, output_padding=None):
        return int(((input_dim + 2 * padding - dilation * (kernel_size - 1) - 1) / stride) + 1)

    @staticmethod
    def get_transposed_conv_out_dim(input_dim, kernel_size, stride, padding, dilation, output_padding):
        return (input_dim - 1) * stride - 2 * padding + dilation * (kernel_size - 1) + output_padding + 1

    @staticmethod
    def flops_func(x_shape, w_shape, out_shape, bias, transposed_conv=False):
        # c_in =filter[1] already accounts for grouped convolutions
        flops_per_element = 2 * prod(w_shape[1:])
        if transposed_conv:
            flops_conv = prod(x_shape) * flops_per_element
        else:
            flops_conv = prod(out_shape) * flops_per_element
        flops_bias = prod(out_shape) if bias else 0
        return flops_conv + flops_bias
    def flops(self):
        return self.flops_func(self.x_shape, self.w_shape, self.out_shape,
                                self.bias, self.transposed_conv)

    @staticmethod
    # we assume same bytes per element for all tensors
    # TODO: make it more general later
    def bytes_func(x_shape, w_shape, out_shape, bias, bytes_per_element):
        if bytes_per_element is None:
            return None
        elems_input_read = prod(x_shape)
        elems_weight_read = prod(w_shape)
        elems_bias_read = out_shape[1] if bias else 0
        elems_output_write = prod(out_shape)
        total_elems_moved = elems_input_read + elems_weight_read + elems_bias_read + elems_output_write
        return total_elems_moved * bytes_per_element
    def bytes(self, bytes_per_element):
        return self.bytes_func(self.x_shape, self.w_shape, self.out_shape, self.bias, bytes_per_element)

    @staticmethod
    def flops_bwd_func(out_shape, x_shape, w_shape, bias, transposed_conv=False):
        flops_input_grad = CONV.flops_func(out_shape, w_shape, x_shape, False, not transposed_conv)
        if not transposed_conv:
            flops_weight_grad = CONV.flops_func(CONV.t(x_shape), CONV.t(out_shape), CONV.t(w_shape), False, False)
        else:
            flops_weight_grad = CONV.flops_func(CONV.t(out_shape), CONV.t(x_shape), CONV.t(w_shape), False, False)

        flops_bias_grad = prod(out_shape) if bias else 0
        return flops_input_grad + flops_weight_grad + flops_bias_grad
    def flops_bwd(self):
        return self.flops_bwd_func(self.out_shape, self.x_shape, self.w_shape, self.bias, self.transposed_conv)

    @staticmethod
    def bytes_bwd_func(x_shape, w_shape, out_shape, bias, bytes_per_element):
        if bytes_per_element is None:
            return None
        bytes_input_grad = CONV.bytes_func(out_shape, w_shape, x_shape, False, bytes_per_element)
        bytes_weight_grad = CONV.bytes_func(out_shape, x_shape, w_shape, False, bytes_per_element)
        # for bias we read the output gradient and write the bias gradient
        bytes_bias_grad = prod(out_shape) + out_shape[1] if bias else 0
        return bytes_input_grad + bytes_weight_grad + bytes_bias_grad
    def bytes_bwd(self, bytes_per_element):
        return self.bytes_bwd_func(self.x_shape, self.w_shape, self.out_shape, self.bias, bytes_per_element)

    @staticmethod
    def get_param_details(event):
        # to be implemented in the child class
        raise NotImplementedError

class aten_conv(CONV):

    @staticmethod
    def str_to_tuple(s):
        return tuple(int(x) for x in s[1:-1].split(','))
    @staticmethod
    def get_param_details(event):
        # 0 input tensor
        # 1 weight tensor
        # 2 bias tensor (optional)
        # 3 stride
        # 4 padding
        # 5 dilation
        # 6 transposed (boolean)
        # 7 output_padding
        # 8 groups
        input_dims = event['args']['Input Dims']
        concrete_inputs = event['args']['Concrete Inputs']

        input_shape = tuple(input_dims[0])
        ndims = len(input_shape) - 2 #first two dimensions are batch and channel
        filter_shape = tuple(input_dims[1])
        bias = len(input_dims) == 3


        stride_arg = concrete_inputs[3]
        stride = aten_conv.str_to_tuple(stride_arg) if stride_arg != '' else (1,) * ndims
        padding_arg = concrete_inputs[4]
        padding = aten_conv.str_to_tuple(padding_arg) if padding_arg != '' else (0,) * ndims
        dilation_arg = concrete_inputs[5]
        dilation = aten_conv.str_to_tuple(dilation_arg) if dilation_arg != '' else (1,) * ndims
        transposed_conv = eval(concrete_inputs[6])
        output_padding_arg = concrete_inputs[7]
        output_padding = aten_conv.str_to_tuple(output_padding_arg) if output_padding_arg != '' else (0,) * ndims
        groups = int(concrete_inputs[8])

        # if its a length 1 tuple then we broadcast it to the number of spatial dimensions
        stride, padding, dilation, output_padding = [
            param * ndims if len(param) == 1 else param
            for param in [stride, padding, dilation, output_padding]
        ]

        dtype_input_weight = tuple(event['args']['Input type'][:2])
        # check no mixed precision
        if dtype_input_weight[0] != dtype_input_weight[1]:
            raise ValueError(f"Data types of input and weight are different: {dtype_input_weight}")
        try:
            input_stride = tuple(event['args']['Input Strides'][0])
            weight_stride = tuple(event['args']['Input Strides'][1])
        except KeyError:
            input_stride = weight_stride = None

        if len(input_shape) == 3:
            convNd = 'conv1d'
        elif len(input_shape) == 4:
            convNd = 'conv2d'
        elif len(input_shape) == 5:
            convNd = 'conv3d'
        else:
            raise ValueError(f"Unknown convolution dimension: {len(input_shape)}")

        return {"convNd": convNd, "input_shape": input_shape, "filter_shape": filter_shape, "dtype_input_weight": dtype_input_weight,
                "input_stride": input_stride, "weight_stride": weight_stride,
                "bias": bias, "stride": stride, "padding": padding, "dilation": dilation,
                "transposed_conv": transposed_conv, "output_padding": output_padding,
                "groups": groups}

    def bytes(self):
        dtype_input_weight = self.param_details['dtype_input_weight']
        if dtype_input_weight[0] != dtype_input_weight[1]:
            raise ValueError(f"Data types of input and weight are different: {dtype_input_weight}")
        self.bpe = name2bpe(dtype_input_weight[0])
        return super().bytes(self.bpe)

    def bytes_bwd(self):
        dtype_input_weight = self.param_details['dtype_input_weight']
        if dtype_input_weight[0] != dtype_input_weight[1]:
            raise ValueError(f"Data types of input and weight are different: {dtype_input_weight}")
        self.bpe = name2bpe(dtype_input_weight[0])
        return super().bytes_bwd(self.bpe)


class aten_conv_bwd(aten_conv):
    def __init__(self, event):
        super().__init__(event)

    def flops(self):
        return self.flops_bwd()

    def bytes(self, bytes_per_element):
        return self.bytes_bwd(bytes_per_element)
class SDPA:

    def __init__(self, event, arch=None, detail_level=0):
        # S = QK^T
        # P = softmax(S)
        # O = PV
        self.event = event
        self.param_details = self.get_param_details(event)
        # get useful stuff from the param_details
        self.B, self.N_Q, self.H, self.d_k, self.N_K = (self.param_details[key] for key in ['B', 'N_Q', 'H', 'd_k', 'N_K'])

    def get_param_details(event):
        # to be implemented in the child class
        raise NotImplementedError

    @staticmethod
    def flops_func(B, N_Q, H, d_k, N_K, dropout, causal):
        # ref: https://github.com/Dao-AILab/flash-attention/blob/main/benchmarks/benchmark_flash_attention.py#L29
        flops_qk = 2 * B * N_Q * H * d_k * N_K
        # not including softmax for now as flops are order of d_k smaller
        flops_pv = 2 * B * N_Q * H * N_K *d_k
        total_flops = flops_qk + flops_pv
        if causal:
            if N_Q == N_K:
                total_flops /= 2
            else:
                raise ValueError(f"causal=True but N_Q != N_K: {N_Q} != {N_K}")
        return total_flops
    def flops(self):
        return self.flops_func(self.B, self.N_Q, self.H, self.d_k, self.N_K,
                                self.param_details['dropout'], self.param_details['causal'])

    @staticmethod
    def bytes_func(B, N_Q, H, d_k, N_K, dropout, causal, bytes_per_element):
        if dropout != 0.0:
            raise ValueError(f"Not implemented for dropout={dropout}")
        elems_q_read = B * N_Q * d_k * H
        elems_kv_read = 2 * B * N_K * d_k * H
        elems_out_write = B * N_Q * d_k * H
        total_elems_moved = elems_q_read + elems_kv_read + elems_out_write
        return total_elems_moved * bytes_per_element
    #TODO make bytes_per_element based on profile info
    def bytes(self, bytes_per_element=2):
        return self.bytes_func(self.B, self.N_Q, self.H, self.d_k, self.N_K,
                                self.param_details['dropout'], self.param_details['causal'], bytes_per_element)

    @staticmethod
    def flops_bwd_func(B, N_Q, H, d_k, N_K, dropout, causal, flash_impl):
        if causal:
            raise ValueError("Not implemented for causal=True")
        if dropout != 0.0:
            raise ValueError(f"Not implemented for dropout={dropout}")
        flops_recompute_qk = 2 * B * N_Q * H * d_k * N_K if flash_impl else 0

        # not including softmax for now
        flops_v_grad = 2 * B * N_Q * H * d_k * N_K
        flops_s_grad = 2 * B * N_Q * H * d_k * N_K
        flops_q_grad = 2 * B * N_Q * H * d_k * N_K
        flops_k_grad = 2 * B * N_Q * H * d_k * N_K

        total_flops = flops_v_grad + flops_s_grad + flops_q_grad + flops_k_grad + flops_recompute_qk
        if causal:
            if N_Q == N_K:
                total_flops /= 2
            else:
                raise ValueError(f"causal=True but N_Q != N_K: {N_Q} != {N_K}")
        return total_flops

    def flops_bwd(self):
        return self.flops_bwd_func(self.B, self.N_Q, self.H, self.d_k, self.N_K,
                                    self.param_details['dropout'], self.param_details['causal'], self.param_details['flash_impl'])

    # @staticmethod
    # def bytes_bwd_func(B, N_Q, H, d_k, N_K, dropout, causal, flash_impl, bytes_per_element):
    def bytes_bwd(self, bytes_per_element=2):
        # not implemented for now
        return None

class flash_attention(SDPA):

    @staticmethod
    def get_param_details(event):
        input_dims = event['args']['Input Dims']
        B, N_Q, H, d_k = input_dims[0]
        _, N_K, _, _ = input_dims[1]
        _, _, _, _ = input_dims[2]
        dropout = float(event['args']['Concrete Inputs'][3])
        causal = eval(event['args']['Concrete Inputs'][5])
        return {"B": B, "N_Q": N_Q, "N_K": N_K, "H": H, "d_k": d_k,
                "dropout": dropout, "causal": causal, "flash_impl": True}

class flash_attention_backward(flash_attention):

    def __init__(self, event):
        super().__init__(event)

    def flops(self):
        return self.flops_bwd()

    def bytes(self, bytes_per_element):
        return self.bytes_bwd(bytes_per_element)

class aten__scaled_dot_product_cudnn_attention(SDPA):

    @staticmethod
    def get_param_details(event):
        # the order of arguments for aten::_scaled_dot_product_cudnn_attention is:

        # query: Tensor
        # key: Tensor
        # value: Tensor
        # attn_bias: Optional[Tensor]
        # compute_log_sumexp: bool
        # dropout_p: float
        # is_causal: bool
        # return_debug_mask: bool
        # scale: Optional[float]
        input_dims = event['args']['Input Dims']
        concrete_inputs = event['args']['Concrete Inputs']

        B, H, N_Q, d_k = input_dims[0]
        _, _, N_K, _ = input_dims[1]

        dropout_p = 0.0
        if concrete_inputs[5] not in ('', 'None'):
            try:
                dropout_p = float(concrete_inputs[5])
            except (ValueError, TypeError):
                pass

        is_causal = concrete_inputs[6].lower() == 'true' if concrete_inputs[6] not in ('', 'None') else False

        return {"B": B, "N_Q": N_Q, "N_K": N_K, "H": H, "d_k": d_k,
                "dropout": dropout_p, "causal": is_causal, "flash_impl": False}

class UnaryElementwise:

    def __init__(self, event, arch=None, detail_level=0):
        self.event = event
        self.param_details = self.get_param_details(event)
        self.nelems = prod(self.param_details['op_shape'])
        self.dtype_in_out = self.param_details['dtype_in_out']
        self.stride_input = self.param_details['stride_input']
        self.stride_output = self.param_details['stride_output']

        self.bpe_in = name2bpe(self.dtype_in_out[0])
        if self.dtype_in_out[1] is not None:
            self.bpe_out = name2bpe(self.dtype_in_out[1])
        else:
            # same as input
            self.bpe_out = self.bpe_in

    @staticmethod
    def flops_func(nelems):
        return nelems
    def flops(self):
        return self.flops_func(self.nelems)

    @staticmethod
    def bytes_func(nelems, bpe_in, bpe_out):
        if None in {bpe_in, bpe_out}:
            return None
        return nelems*bpe_in + nelems*bpe_out
    def bytes(self):
        return self.bytes_func(self.nelems, self.bpe_in, self.bpe_out)

class aten_unary_elementwise(UnaryElementwise):

    @staticmethod
    def get_param_details(event):
        args_input_dims = event['args']['Input Dims']
        op_shape = tuple(args_input_dims[0])
        dtype_in = event['args']['Input type'][0]
        stride_input = tuple(event['args']['Input Strides'][0])
        if len(args_input_dims) > 1 and args_input_dims[1]:
            dtype_out = event['args']['Input type'][1]
            stride_output = tuple(event['args']['Input Strides'][1])
        else:
            dtype_out = None
            stride_output = None
        return {"op_shape": op_shape, "dtype_in_out" : (dtype_in, dtype_out),
                "stride_input": stride_input, "stride_output": stride_output}
class BinaryElementwise:

    def __init__(self, event, arch=None, detail_level=0):
        self.event = event
        self.param_details = self.get_param_details(event)
        broadcast_shape = self.get_broadcast_shape(self.param_details['shape_in1'], self.param_details['shape_in2'])
        self.nelems_in1 = prod(self.param_details['shape_in1'])
        self.nelems_in2 = prod(self.param_details['shape_in2'])
        self.nelems_out = prod(broadcast_shape)
        self.dtype_in1_in2_out = self.param_details['dtype_in1_in2_out']
        self.stride_input1 = self.param_details['stride_input1']
        self.stride_input2 = self.param_details['stride_input2']
        self.stride_output = self.param_details['stride_output']

        dtype_in1, dtype_in2, dtype_out = self.dtype_in1_in2_out
        self.bpe_in1 = name2bpe(dtype_in1)
        self.bpe_in2 = name2bpe(dtype_in2)
        if dtype_out is not None:
            self.bpe_out = name2bpe(dtype_out)
        elif self.bpe_in1 and self.bpe_in2:
            if is_tensortype(dtype_in1) and is_tensortype(dtype_in2):
                # cast to higher precision if both are tensors
                self.bpe_out = max(self.bpe_in1, self.bpe_in2)
            else:
                self.bpe_out = self.bpe_in1
        else:
            self.bpe_out = None
    @staticmethod
    def flops_func(nelems_out):
        return nelems_out
    def flops(self):
        return self.flops_func(self.nelems_out)

    @staticmethod
    def bytes_func(nelems_in1, nelems_in2, nelems_out, bpe_in1, bpe_in2, bpe_out):
        if None in {bpe_in1, bpe_in2, bpe_out}:
            return None
        return nelems_in1*bpe_in1 + nelems_in2*bpe_in2 + nelems_out*bpe_out
    def bytes(self):
        return self.bytes_func(self.nelems_in1, self.nelems_in2, self.nelems_out, self.bpe_in1, self.bpe_in2, self.bpe_out)

    @staticmethod
    def get_broadcast_shape(shape1, shape2):
        # Align shapes to the right by pre-pending 1's
        ndim = max(len(shape1), len(shape2))
        shape1 = (1,) * (ndim - len(shape1)) + shape1
        shape2 = (1,) * (ndim - len(shape2)) + shape2
        result = []
        for d1, d2 in zip(shape1, shape2):
            if d1 != d2 and d1 != 1 and d2 != 1:
                raise ValueError("Shapes not broadcastable: {} and {}".format(shape1, shape2))
            result.append(max(d1, d2))
        return tuple(result)

class aten_binary_elementwise(BinaryElementwise):

    @staticmethod
    def get_param_details(event):
        args_input_dims = event['args']['Input Dims']
        shape_in1 = tuple(args_input_dims[0])
        shape_in2 = tuple(args_input_dims[1])
        dtype_in1 = event['args']['Input type'][0]
        dtype_in2 = event['args']['Input type'][1]
        stride_input1 = tuple(event['args']['Input Strides'][0])
        stride_input2 = tuple(event['args']['Input Strides'][1])

        if len(args_input_dims) > 2 and args_input_dims[2]:
            dtype_out = event['args']['Input type'][2]
            stride_output = tuple(event['args']['Input Strides'][2])
        else:
            dtype_out = None
            stride_output = None
        return {"shape_in1": shape_in1, "shape_in2": shape_in2,
                "dtype_in1_in2_out" : (dtype_in1, dtype_in2, dtype_out),
                "stride_input1": stride_input1, "stride_input2": stride_input2, "stride_output": stride_output}
<|MERGE_RESOLUTION|>--- conflicted
+++ resolved
@@ -194,19 +194,11 @@
 
         # Wave quantization
         num_blocks = M_pad * N_pad // (mt_m * mt_n)
-<<<<<<< HEAD
         num_rounds = math.ceil(num_blocks / arch['num_cus'])
         wq_eff = num_blocks / (num_rounds * arch['num_cus'])
 
         simulated_time, dim_eff = GEMM.get_simulated_time(M, N, K, arch, param_details, tile_eff, wq_eff)
 
-=======
-        num_rounds = math.ceil(num_blocks / num_cus)
-        wq_eff = num_blocks / (num_rounds * num_cus)
-
-        # Net dimensional efficiency = tile efficiency * wave efficiency
-        dim_eff = tile_eff * wq_eff
->>>>>>> 900eccf7
         return {
             'num_tiles': num_blocks,
             'tile_eff': tile_eff,
