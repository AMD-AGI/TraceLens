--- conflicted
+++ resolved
@@ -510,8 +510,6 @@
     def bytes_bwd(self, bytes_per_element):
         raise NotImplementedError("Backward pass for aten::baddbmm is not defined.")
 
-<<<<<<< HEAD
-=======
 
 class vllm_gemm_with_dynamic_quant(GEMM):
     @staticmethod
@@ -582,7 +580,6 @@
             bpe_output=self.bpe  # use input dtype unless explicit output dtype exists in traces
         )
 
->>>>>>> 9c74e546
 class tex_ts_te_gemm_ts(GEMM):
     """
     tex_ts::te_gemm_ts is a matmul op in TransformerEngine
@@ -1575,8 +1572,6 @@
     def bytes(self, bytes_per_element=2):
         return self.bytes_bwd(bytes_per_element)
 
-<<<<<<< HEAD
-=======
 class flash_attn_v3_forward(SDPA):
     
     @staticmethod
@@ -1641,7 +1636,6 @@
     def bytes(self, bytes_per_element=2):
         return self.bytes_bwd(bytes_per_element)
 
->>>>>>> 9c74e546
 class UnaryElementwise:
 
     def __init__(self, event, arch=None, python_path=None):
