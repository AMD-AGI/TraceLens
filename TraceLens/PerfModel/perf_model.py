--- conflicted
+++ resolved
@@ -92,8 +92,7 @@
         self.B, self.M, self.N, self.K = self.param_details['B'], self.param_details['M'], self.param_details['N'], self.param_details['K']
         self.bias = self.param_details['bias']
 
-<<<<<<< HEAD
-=======
+
         if arch is not None:
             if os.environ.get('GEMMOLOGIST_PATH') is not None:
                 if not os.path.exists(os.environ.get('GEMMOLOGIST_PATH')):
@@ -106,7 +105,6 @@
                 # TODO: use naive roofline model
                 pass
 
->>>>>>> e3a8b51e
     @staticmethod
     def get_param_details(event):
         # to be implemented in the child class
@@ -157,11 +155,7 @@
         return bytes_input_grad + bytes_weight_grad + bytes_bias_grad
 
     @staticmethod
-<<<<<<< HEAD
     def get_gemmologist_time(arch, M, N, K, B, dtype, python_path=None, force_to_l1=False, num_cus=None):
-=======
-    def get_gemmologist_time(arch, M, N, K, B, dtype):
->>>>>>> e3a8b51e
         missing_inputs = []
         if M is None:
             missing_inputs.append("M")
