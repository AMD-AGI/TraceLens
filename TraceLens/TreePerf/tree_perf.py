--- conflicted
+++ resolved
@@ -53,12 +53,8 @@
 
     def __init__(self, tree: TraceToTree, add_python_func=False, arch=None):
         self.tree = tree
-<<<<<<< HEAD
         self.add_python_func = add_python_func  
         self.arch = arch
-=======
-        self.add_python_func = add_python_func
->>>>>>> 1de86ffe
         # we check if profile contains python func events
         self.with_python_stack = next((True for event in self.tree.events if event.get('cat') == 'python_func'), False)
         self.tree.build_tree(add_python_func=add_python_func)
@@ -158,15 +154,10 @@
         return self.compute_perf_metrics(event, bwd=False, non_data_mov=non_data_mov)
     def compute_bwd_perf_metrics(self, event, non_data_mov=False):
         return self.compute_perf_metrics(event, bwd=True, non_data_mov=non_data_mov)
-<<<<<<< HEAD
     
     def build_df_perf_metrics(self, events, bwd=False, 
                               non_data_mov=False, include_kernel_names=False, dict_name_to_perf_model=None, 
                               detail_level=0):
-=======
-
-    def build_df_perf_metrics(self, events, bwd, non_data_mov=False, include_kernel_names=False, dict_name_to_perf_model=None):
->>>>>>> 1de86ffe
         if len(events) == 0:
             warnings.warn("Input list of events is empty. Returning an empty DataFrame.")
             return pd.DataFrame()
