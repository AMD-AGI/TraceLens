--- conflicted
+++ resolved
@@ -45,31 +45,19 @@
         data = data["traceEvents"]
 
         categorizer = (
-<<<<<<< HEAD
             PyTorchTraceToTree.default_categorizer
-=======
-            TraceToTree.default_categorizer
->>>>>>> 4e21cc81
             if not jax
             else TraceEventUtils.prepare_event_categorizer(data)
         )
         data = data if not jax else TraceEventUtils.non_metadata_events(data)
-<<<<<<< HEAD
         tree = PyTorchTraceToTree(data, event_to_category=categorizer)
-=======
-        tree = TraceToTree(data, event_to_category=categorizer)
->>>>>>> 4e21cc81
         return TreePerfAnalyzer(
             tree, jax=jax, event_to_category=categorizer, *args, **kwargs
         )
 
     def __init__(
         self,
-<<<<<<< HEAD
         tree: PyTorchTraceToTree,
-=======
-        tree: TraceToTree,
->>>>>>> 4e21cc81
         add_python_func=False,
         arch=None,
         jax=False,
@@ -421,13 +409,9 @@
         df_perf_metrics_summary.reset_index(inplace=True)
 
         df_perf_metrics_summary.sort_values(
-<<<<<<< HEAD
-            by="Kernel Time (µs)_sum", ascending=False, inplace=True
-=======
             by=["Kernel Time (µs)_sum", "UID_first"],
             ascending=[False, True],
             inplace=True,
->>>>>>> 4e21cc81
         )
         # df_perf_metrics_summary.sort_values(by='Simulated Kernel Time (us)_sum', ascending=False, inplace=True)
         df_perf_metrics_summary.reset_index(drop=True, inplace=True)
@@ -832,17 +816,10 @@
         ]
         df_unique_args = df_unique_args[primary_cols + metric_cols + other_cols]
 
-<<<<<<< HEAD
-        # 5. Sort the DataFrame by the sum of total_direct_kernel_time
-        if "total_direct_kernel_time_sum" in df_unique_args.columns:
-            df_unique_args = df_unique_args.sort_values(
-                by="total_direct_kernel_time_sum", ascending=False
-=======
         # 5. Sort the DataFrame by the sum of total_direct_kernel_time and then by ex_uid for stability
         if "total_direct_kernel_time_sum" in df_unique_args.columns:
             df_unique_args = df_unique_args.sort_values(
                 by=["total_direct_kernel_time_sum", "ex_UID"], ascending=[False, True]
->>>>>>> 4e21cc81
             ).reset_index(drop=True)
 
         # 6. Calculate percentage of total time and cumulative percentage if requested
@@ -891,11 +868,7 @@
 
         return df_agg
 
-<<<<<<< HEAD
-    def get_df_gpu_timeline(self):
-=======
     def get_df_gpu_timeline(self, micro_idle_thresh_us=None):
->>>>>>> 4e21cc81
         kernel_events = [
             event
             for event in self.tree.events
