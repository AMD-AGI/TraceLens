--- conflicted
+++ resolved
@@ -630,11 +630,7 @@
 
         return df_agg
 
-<<<<<<< HEAD
-    def get_df_gpu_timeline(self):
-=======
     def get_df_gpu_timeline(self, micro_idle_thresh_us= None):
->>>>>>> 639084c0
         kernel_events =  [event for event in self.tree.events if self.event_to_category(event) in {'kernel', 'gpu_memcpy', 'gpu_memset'}]
         if not self.include_unlinked_kernels:
             kernel_events = [event for event in kernel_events if event.get('tree')]
