import glob
import math
import os
import pandas as pd
import re
import string
from typing import Callable
try:
    from enum import StrEnum
except ImportError:
    try:
        from backports.strenum import StrEnum
    # fallback for Python 3.10
    except ImportError:
        from strenum import StrEnum

from .gpu_event_analyser import GPUEventAnalyser, JaxGPUEventAnalyser
from ..PerfModel import perf_model
from ..util import TraceEventUtils, DataLoader, JaxProfileProcessor

class JaxAnalyses:
    # keywords for splitting jax events
    GemmKeys = ["Cijk", "gemm", "nvjet", "cublasLt"]
    FABwdKeys = ["FmhaBwd"]
    FAFwdKeys = ["FmhaFwd"]
    FAV3Keys = ["kernel_func"] # find a more precise way to do this
    ConvKeys = ["FillBuffer"]
    TEKeys = ["transformer_engine"]
    ClassCategories = {
        "GEMM": GemmKeys,
        "FA BWD": FABwdKeys,
        "FA FWD": FAFwdKeys,
        "FA V3": FAV3Keys,
        "Conv": ConvKeys,
        "TE": TEKeys,
    }
    UncategorizedEventKey = "Uncategorized Events"

<<<<<<< HEAD
    class JaxSpecialThreads(StrEnum):
        FrameworkCallStack = "Framework Name Scope"
        FrameworkOps       = "Framework Ops"
        XlaModules         = "XLA Modules"
        XlaOps             = "XLA Ops"
        #pyXla             = 'py_xla_execute'
        pyXla             = 'py_xla'
        SourceCode         = "Source Code"
        Steps              = "Steps"
        StreamPrefix       = "Stream #"

    class JaxKernelEventArgs(StrEnum):
        hlo_module     = "hlo module"
        hlo_op         = "hlo_op"
        name           = "name" # name hierarchy, not always the same as the stack we see in framework ops
        correlation_id = "correlation_id" # can link to CPU threads
        group_id       = "group_id"

=======
>>>>>>> dead2f97
    @staticmethod
    def breakdown_compute_events(event_list, group_by_gpu: bool = True, group_by_name = False):
        def add_event(cur_event_list, name, duration):
            current = cur_event_list.get(name, [0, 0])
            current[0] += 1
            current[1] += duration
            if current[0] == 1:
                cur_event_list[name] = current

        categorized_events = {}
        uncategorized_events = {}
        for compute_event in event_list:
            if group_by_gpu:
                gpu = int(compute_event['pid'])
                if gpu in categorized_events:
                    cur_categorized_list = categorized_events[gpu]
                    cur_uncategorized_list = uncategorized_events[gpu]
                else:
                    cur_categorized_list = {}
                    categorized_events[gpu] = cur_categorized_list
                    cur_uncategorized_list = {}
                    uncategorized_events[gpu] = cur_uncategorized_list
            else:
                cur_categorized_list = categorized_events
                cur_uncategorized_list = uncategorized_events

            name=compute_event[TraceEventUtils.TraceKeys.Name]
            duration=compute_event[TraceEventUtils.TraceKeys.Duration]
            found = False
            for category, filters in JaxAnalyses.ClassCategories.items():
                if any(f in name for f in filters):
                    add_event(cur_categorized_list, category, duration)
                    found = True
                    break
            if not found:
                if group_by_name:
                    name = name.rstrip(string.digits)
                add_event(cur_categorized_list, JaxAnalyses.UncategorizedEventKey, duration)
                add_event(cur_uncategorized_list, name, duration)

        return categorized_events, uncategorized_events

    @staticmethod
    def create_breakdown_df(events: dict, total_time, num_gpus: int = 8):
        df = pd.DataFrame.from_dict(events, orient='index', columns=['count', 'time'])
        # convert time to ms by div by 1e3
        df['time ms'] = df['time'] / 1e3
        df['time ms per gpu'] = df['time ms'] / num_gpus
        df['percent'] = df['time'] / total_time * 100
        df = df.drop(columns=['time'])
        df = df.sort_values("percent", ascending=False)
        return df

    @staticmethod
    def default_gpu_event_filter(event: dict):
        return event.get("tid", 200) < 100 # ignore of supplemental events

    @staticmethod
    def get_just_gpu_events(events):
        return dict(filter(lambda v: len(v[1].get(GPUEventAnalyser.computation_key, {})) > 0, events.items()))


    def create_gpu_summary(analyzer: JaxGPUEventAnalyser, group_by_gpu: bool = False, group_kernels_by_name: bool = False):
        all_events = analyzer.get_gpu_event_lists(event_filter = JaxAnalyses.default_gpu_event_filter)

        # create an average across GPUs
        average_gpu_metrics = None
        num_gpus = 0
        for pid, cur_events in all_events.items():
            if pid <= 100:
                num_gpus += 1
                analyzer.verify_dict_gpu_event_lists(cur_events)
                current_metrics = analyzer.compute_metrics_dict(cur_events)
                if average_gpu_metrics is None:
                    average_gpu_metrics = current_metrics
                else:
                    for k, v in current_metrics.items():
                        average_gpu_metrics[k] += v
        for k in average_gpu_metrics.keys():
            average_gpu_metrics[k] /= num_gpus

        # find compute times
        just_gpu_events = JaxAnalyses.get_just_gpu_events(all_events)
        all_gpu_compute_events = [e for ge in just_gpu_events.values() for e in ge[GPUEventAnalyser.computation_key]]
        categorized_times, uncategorized_times = JaxAnalyses.breakdown_compute_events(all_gpu_compute_events,
                                                                           group_by_gpu = group_by_gpu,
                                                                           group_by_name = group_kernels_by_name)

        categorized_df = JaxAnalyses.create_breakdown_df(categorized_times, average_gpu_metrics["computation_time"] * num_gpus, num_gpus)
        uncategorized_df = JaxAnalyses.create_breakdown_df(uncategorized_times, categorized_times[JaxAnalyses.UncategorizedEventKey][1], num_gpus)
        return analyzer.get_breakdown_df_from_dict(average_gpu_metrics), categorized_df, uncategorized_df

    @staticmethod
    def summarize_gpu_events(filename, save_preprocessed = False):
        data = DataLoader.load_data(filename_path=filename, save_preprocessed=save_preprocessed)
        events = data['traceEvents']
        my_gpu_event_analyser = JaxGPUEventAnalyser(events)
        return JaxAnalyses.create_gpu_summary(my_gpu_event_analyser)

    communication_events_map={"all-gather-start":"all-gather", "all-reduce-start":"all-reduce", "reduce-scatter":"reduce-scatter", "collective-permute-start": "collective-permute"}

    # filename here is the "after-buffer-assignment" xla file
    @staticmethod
    def process_communication_events_from_xla_dump(xla_file_name: str) -> dict:
        communication_events={key:[] for key in JaxAnalyses.communication_events_map.keys()}

        event_key=str.join('|', JaxAnalyses.communication_events_map.keys())
        pattern = re.compile(rf"^.*value:.*({event_key})\.?([\d]+)?.*size=(\d+).*: ([a-zA-Z\d].*)\[.*$")
        with open(xla_file_name, "r") as f:
            for line in f:
                m=pattern.search(line)
                if m:
                    communication_events[m.group(1)].append([m.group(2), m.group(3), m.group(4)])
        return communication_events

    # filename here is the regular XLA file, not the "after-buffer-assignment" file
    @staticmethod
    def process_gemm_events_from_xla_dump(xla_file_name: str) -> dict:
        return JaxProfileProcessor.process_gemm_ops(JaxProfileProcessor.process_xla_file(xla_file_name))

    @staticmethod
    def process_gemm_events_from_pb(pb_file_name: str, module_name: str = "jit_train_step") -> dict:
        return JaxProfileProcessor.process_gemm_ops(
            JaxProfileProcessor.process_protobuf_file(pb_file_name, module_name))


    # this function only takes the minimum of each instance of the communication across all steps
    # ideally it would be nice to aggregate for each step instead, if we can find the step from the messsage
    @staticmethod
    def process_communication_events_from_profile(analyzer: JaxGPUEventAnalyser, messages: dict) -> dict:
        all_events = analyzer.get_gpu_event_lists(event_filter = JaxAnalyses.default_gpu_event_filter)
        just_gpu_events = JaxAnalyses.get_just_gpu_events(all_events)
        all_comm_events = [e for ge in just_gpu_events.values() for e in ge[GPUEventAnalyser.communication_key]]
        num_gpus = len(just_gpu_events)

        rccl_stats={}

        for i in all_comm_events:
            pid=i[TraceEventUtils.TraceKeys.PID]
            dur=i[TraceEventUtils.TraceKeys.Duration]
            op = i["args"]["hlo_op"]
            if op.startswith('reduce-scatter'):
                op = '.'.join(op.split('.')[:2]) # need to remove sub-communications from reduce-scatter only
            current = rccl_stats.get(op, [math.inf] * num_gpus)
            current[pid-1] = min(dur, current[pid-1])
            rccl_stats[op] = current


        #each dict is indexed by the hlo_op, and the value is a list [duration, total message size, number of tuple arguments,algbw]
        output = {}
        for msg_type, msg_values in messages.items():
            coll_dict={}
            output[JaxAnalyses.communication_events_map[msg_type]] = coll_dict
            for msg in msg_values:
                collname=f"{msg_type}.{msg[0]}" if msg[0] is not None else msg_type
                collsize=int(msg[1])
                collval = rccl_stats.get(collname, None)
                if (collval is not None):
                    current = coll_dict.get(collname, [min(collval),0,0,0])
                    current[1] += collsize
                    current[2] += 1
                    coll_dict[collname] = current
                else:
                    print(collname," not found")
            scale = num_gpus if "reduce-scatter" in msg_type else 1
            for collname, current in coll_dict.items():
                current[3]=current[1]*scale*0.001/current[0]

        return output

    @staticmethod
    def summarize_communication_data(comm_event_data):
        summary_data = {}
        for collective, collective_stats in comm_event_data.items():
            current_data = [[collective, xfer_name, data[0], data[1] / 1024, data[3]]
                            for xfer_name, data in collective_stats.items()]
            df = pd.DataFrame(data=current_data,
                            columns = [
                                "base_collective",
                                "collective_name",
                                "latency_us",
                                "buffer_size_kb",
                                "effective_bw" ])

            bandwidth_stats = (
                df.groupby(["base_collective", "buffer_size_kb"])["effective_bw"]
                .agg(["mean", "std"])
                .reset_index()
            )

            # Group by collective type and buffer size for call counts
            call_counts = (
                df.groupby(["base_collective", "buffer_size_kb"])
                .size()
                .reset_index(name="count")
            )

            bw_data = bandwidth_stats.sort_values("buffer_size_kb")
            count_data = call_counts[
                call_counts["base_collective"] == collective
            ].sort_values("buffer_size_kb")

            time_by_size = (
                df.groupby("buffer_size_kb")["latency_us"].sum().reset_index()
            )
            total_time_us = time_by_size["latency_us"].sum()
            time_by_size["percentage"] = (time_by_size["latency_us"] / total_time_us) * 100 if total_time_us > 0 else 0


            # Calculate time spent in each bandwidth range
            bw_thresholds = [0, 50, 100, 200, 300, 400]
            total_time = (df["latency_us"].sum()) / 1e6  # Convert to seconds
            time_in_ranges = []
            labels = []

            for i in range(len(bw_thresholds) - 1):
                mask = (df["effective_bw"] >= bw_thresholds[i]) & (
                    df["effective_bw"] < bw_thresholds[i + 1]
                )
                time_in_range = (df[mask]["latency_us"].sum()) / 1e6
                percentage = (time_in_range / total_time) * 100 if total_time > 0 else 0
                time_in_ranges.append(percentage)
                labels.append(f"{bw_thresholds[i]}-{bw_thresholds[i+1]} GB/s")

            # Add the highest range
            mask = df["effective_bw"] >= bw_thresholds[-1]
            time_in_range = (df[mask]["latency_us"].sum()) / 1e6
            percentage = (time_in_range / total_time) * 100 if total_time > 0 else 0
            time_in_ranges.append(percentage)
            range_data=pd.DataFrame(zip(labels, time_in_ranges), columns=("Bandwidth range", "Percentage of time"))

            summary_data[collective]=(df, bw_data, count_data, time_by_size, range_data)
        return summary_data


    @staticmethod
    def summarize_gpu_communication_events(profile_filename, xla_filename):
        # summarizes communication events from a single step
        data = DataLoader.load_data(profile_filename)
        events = data['traceEvents']
        my_gpu_event_analyser = JaxGPUEventAnalyser(events)
        comm_xla_events = JaxAnalyses.process_communication_events_from_xla_dump(xla_filename)
        processed = JaxAnalyses.process_communication_events_from_profile(my_gpu_event_analyser, comm_xla_events)
        return JaxAnalyses.summarize_communication_data(processed)

    @staticmethod
    def summarize_gpu_gemm_events_from_xla(xla_filename):
        gemms = JaxAnalyses.process_gemm_events_from_xla_dump(xla_filename)
        return pd.DataFrame.from_dict(gemms, orient='index',  columns = JaxProfileProcessor.gemm_columns)

    @staticmethod
    def summarize_gpu_gemm_events_from_pb(pb_filename, module_name: str = "jit_train_step"):
        gemms = JaxAnalyses.process_gemm_events_from_pb(pb_filename, module_name)
        return pd.DataFrame.from_dict(gemms, orient='index',  columns = JaxProfileProcessor.gemm_columns)

    @staticmethod
    def gemm_performance_from_pb(pb_file_name, module_name: str = "jit_train_step", arch: dict = None):
        all_profile_events = DataLoader.load_data(filename_path=pb_file_name)["traceEvents"]
        metadata = TraceEventUtils.get_metadata(all_profile_events)
        events = TraceEventUtils.split_events_by_pid_tid(TraceEventUtils.non_metadata_events(all_profile_events))
        if (module_name is None):
            # extract the first module name from the "XLA Modules:" thread
            xla_module_thread = TraceEventUtils.find_thread_by_item_in_metadata(
                metadata[1],
                lambda x: x[0] is not None and x[1][TraceEventUtils.MetadataFields.ThreadName] == TraceEventUtils.JaxSpecialThreads.XlaModules)
            module_name = events[1][xla_module_thread][0][TraceEventUtils.TraceKeys.Name].split("(")[0]
        hlo_ops = JaxProfileProcessor.process_protobuf_file(pb_file_name, module_name)
        gemm_ops = JaxProfileProcessor.process_gemm_ops(hlo_ops)
        # the keys in gemm ops start with % while the keys in the events don't - strip out the %
        gemm_ops = dict((x[0][1:], x[1]) for x in gemm_ops.items())
        main_thread_id = TraceEventUtils.find_thread_by_item_in_metadata(
            metadata[1],
            lambda x: x[0] is not None and x[1][TraceEventUtils.MetadataFields.ThreadName].startswith(TraceEventUtils.JaxSpecialThreads.StreamPrefix))
        main_thread_events = events[1][main_thread_id]
        main_thread_gemms = filter(lambda x: TraceEventUtils.TraceKeys.Args in x and x[TraceEventUtils.TraceKeys.Args][JaxAnalyses.JaxKernelEventArgs.hlo_op] in gemm_ops, main_thread_events)
        metrics = [JaxAnalyses.gemm_perf_metrics(event, gemm_ops[event[TraceEventUtils.TraceKeys.Args][JaxAnalyses.JaxKernelEventArgs.hlo_op]], False, arch) for event in main_thread_gemms]
        return pd.DataFrame(metrics)

    class JaxGemm(perf_model.GEMM):
        @staticmethod
        def get_param_details(event):
            hlo_args = event[JaxAnalyses.JaxKernelEventArgs.hlo_op]
            dict_dtype2gemmologist = {
                'f32': 'fp32',
                'f16': 'fp16',
                'bf16': 'bf16',
                'f8': 'fp8',
                'fp8': 'fp8',
            }
            return {
                "M": hlo_args["M"],
                "N": hlo_args["N"],
                "K": hlo_args["K"],
                "bias": hlo_args["Beta"] != 0,
                "stride_A": None,
                "stride_B": None,
                "dtype_A_B": (hlo_args["Type"], hlo_args["Type"]),
                "Op B": hlo_args["Batch"],
                "gemmologist_dtype": dict_dtype2gemmologist.get(hlo_args["Type"])
            }

        def flops(self):
            """Total FLOPs for the entire batch."""
            return self.param_details["Op B"] * super().flops()

        def bytes(self):
            size_map = {
                "f32": 4,
                "f16": 2,
                "bf16": 2,
                "f8": 1,
                "fp8": 1,
            }
            dtype_A_B = self.param_details['dtype_A_B']
            bpe = size_map[dtype_A_B[0]]
            per_batch = super().bytes(bpe_mat1=bpe, bpe_mat2=bpe,
                                   bpe_bias=bpe,   # not used, but keeps call signature
                                   bpe_output=bpe)
            return None if per_batch is None else self.param_details['Op B'] * per_batch
        def flops_bwd(self):
            raise NotImplementedError("Backward pass for JaxGemm is not defined.")
        def bytes_bwd(self, _):
            raise NotImplementedError("Backward pass for JaxGemm is not defined.")


    @staticmethod
    def get_perf_model(event: dict):
        name = event[TraceEventUtils.TraceKeys.Name]
        if any(f in name for f in JaxAnalyses.GemmKeys):
            return JaxAnalyses.JaxGemm
        return None

    @staticmethod
    def gemm_perf_metrics(event, op_params, bwd: bool = False, arch = None):
        perf_model_class = JaxAnalyses.get_perf_model(event)
        # the class structure of the perf_model class doesn't make it easy to add additional parameters to the event,
        # so make a copy of the event with the hlo op info inside it
        event_copy = dict(event)
        event_copy[JaxAnalyses.JaxKernelEventArgs.hlo_op] = op_params
        # the perf model needs a kernel names field
        event_copy["kernel_names"] = [event[TraceEventUtils.TraceKeys.Name]]
        perf_model = perf_model_class(event_copy, arch=arch)

        gflops = (perf_model.flops() if not bwd else perf_model.flops_bwd())/ 1e9
        time = event[TraceEventUtils.TraceKeys.Duration]

        tflops_per_s = (gflops / 1e3) / (time / 1e6) if time > 0 else float('nan')

        bytes_moved = perf_model.bytes() if not bwd else perf_model.bytes_bwd()

        # Return metrics
        dict_metrics = {
            'GFLOPS': gflops,
            'Kernel Time (µs)': time,
            'TFLOPS/s': tflops_per_s,
        }
        if bytes_moved is not None:
            dict_metrics['Data Moved (MB)'] = bytes_moved / (1024 * 1024)
            dict_metrics['FLOPS/Byte'] = (gflops * 1e9) / bytes_moved if bytes_moved > 0 else float('nan')
            dict_metrics['TB/s'] = (bytes_moved / 1e12) / (time / 1e6) if time > 0 else float('nan')
        else:
            dict_metrics['Data Moved (MB)'] = float('nan')
            dict_metrics['FLOPS/Byte'] = float('nan')
            dict_metrics['TB/s'] = float('nan')

        if hasattr(perf_model, "gemmologist_time"):
            dict_metrics['Gemmologist Time (µs)'] = perf_model.gemmologist_time
            dict_metrics['Gemmologist TFLOPS/s'] = (gflops / 1e3) / (perf_model.gemmologist_time / 1e6) if perf_model.gemmologist_time > 0 else float('nan')
            # dict_metrics['Gemmologist cmd'] = perf_model.gemmologist_cmd

        for key, value in perf_model.param_details.items():
            dict_metrics[f"param: {key}"] = value

        return dict_metrics


<<<<<<< HEAD
    @staticmethod
    def get_event_category(metadata: dict, event: dict):
        if event.get(TraceEventUtils.TraceKeys.Phase == TraceEventUtils.TracePhases.Metadata):
            return "metadata"
        elif (TraceEventUtils.TraceKeys.PID in event and TraceEventUtils.TraceKeys.TID in event):
            pid = event[TraceEventUtils.TraceKeys.PID]
            tid = event[TraceEventUtils.TraceKeys.TID]
            ThreadName = metadata[pid][tid][TraceEventUtils.MetadataFields.ThreadName]
            if ThreadName == JaxAnalyses.JaxSpecialThreads.FrameworkCallStack:
                return "cpu_op"
            elif JaxAnalyses.JaxSpecialThreads.pyXla in ThreadName:
                return "cpu_op"
            elif ThreadName == JaxAnalyses.JaxSpecialThreads.XlaOps:
                return "python function"
            elif ThreadName.startswith("Stream"):
                name = event[TraceEventUtils.TraceKeys.Name]
                if any(name.lower().startswith(x) for x in ['copy', 'memcpy']):
                    return "memcpy"
                if any(name.lower().startswith(x) for x in ['memset']):
                    return "memset"
                return "kernel"
        return "Unknown"

    # returns a curried function to categorizes events based on the
    # metadata extracted from the events list
    @staticmethod
    def prepare_event_categorizer(events: list[dict]) -> Callable[[dict], str]:
        metadata = TraceEventUtils.get_metadata(events)
        return lambda event: JaxAnalyses.get_event_category(metadata, event)

class JaxProfileProcessor:
    gemm_columns = ["Batch", "M", "N", "K", "Beta", "Type"]

    @staticmethod
    def process_xla_file(xla_file_name):
        hlo_ops={}
        with open(xla_file_name, "r") as f:
            for line in f:
                JaxProfileProcessor.process_line(hlo_ops, line)
        return hlo_ops

    @staticmethod
    def process_protobuf_file(protobuf_file_name, module_name):
        from tensorboard_plugin_profile.convert import raw_to_tool_data as convert
        # look to see if the protobuf file has already been extracted
        dir_name = os.path.dirname(protobuf_file_name) + "/"
        hlo_filename = glob.glob(dir_name + os.path.sep + module_name + "*hlo_proto.pb")
        if len(hlo_filename) != 1:
            convert.xspace_to_tool_names([protobuf_file_name])
        hlo_filename = glob.glob(dir_name + os.path.sep + module_name + "*hlo_proto.pb")
        #assert len(hlo_filename) == 1
        if len(hlo_filename) > 1:
            print('Multiple matching hlo_filenames:')
            print(hlo_filename)
        # need to make sure that the pb exists and get the numerical suffix into the module name
        # and remove '.hlo_proto.pb'
        module_name = os.path.splitext(os.path.splitext(os.path.basename(hlo_filename[0]))[0])[0]

        hlo_ops={}
        graph_viewer_options= {
            'node_name': "",
            'module_name': module_name,
            'graph_width': 2,
            'show_metadata': True,
            'merge_fusion': True,
            'type': "long_txt"
        }
        params = {'graph_viewer_options': graph_viewer_options }
        data, _ = convert.xspace_to_tool_data(
                [dir_name], "graph_viewer^", params)
        data = data.decode("utf-8").split('\n')
        for line in data:
            JaxProfileProcessor.process_line(hlo_ops, line)
        return hlo_ops

    @staticmethod
    def process_line(hlo_ops: dict, line: str):
        line_processed=line.strip()
        if (("metadata" in line_processed and not(re.search(r"\)$",line_processed)) and not(line_processed.startswith("ROOT")))
            or any(t in line_processed for t in ["get-tuple-element", "bf16", "f8", "f16", "f32", "f64"])
            and not(line_processed.startswith("HloModule "))):
            k,v=JaxProfileProcessor.get_dict(hlo_ops, line_processed)
            hlo_ops[k]=v
            return True
        return False

    @staticmethod
    def get_operands(operands):
        operands=re.sub(r'^.*?\(', '', operands)
        operands=re.sub(r'\).*?$', '', operands)
        operands_m=re.findall(r"[bfs][0-9\[\]\{,a-z]*}",operands)
        if operands_m:
            return operands_m
        return operands.split(",")

    @staticmethod
    def get_dict(hlo_ops: dict, line):
        dict_line={}
        line=re.sub(r"\),",")",line)
        line=re.sub(r", ",",",line)
        line=re.sub(r" %","%",line)
        backend_config=re.search(r"backend_config=\{[a-zA-Z_=\"\(\)\/0-9\ @.-:,\[\]\{\}]*",line)
        metadata=re.search(r"metadata=\{[a-zA-Z_=\"\(\)\/0-9\ @.-]*",line)
        custom_call_target=re.search(r"custom_call_target=\"[a-zA-Z_=\"\(\)\/0-9\ @.\-\$]*",line)
        line=line.split(" ")
        key=line[0]
        dict_line["output"]=line[2]
        dict_line["operands"] = operands = JaxProfileProcessor.get_operands(line[3])
        dict_line["computation"]="rest"
        if metadata is not None:
            dict_line["metadata"]=metadata[0]
            if backend_config is not None:
                dict_line["backend_config"]=backend_config[0]
            if custom_call_target is not None:
                gemm_keys = ["matmul", "cublas"]
                dict_line["custom_call_target"]=custom_call_target[0]
                if any(k in dict_line["custom_call_target"] for k in gemm_keys):
                    if "f8" in str(custom_call_target[0]):
                        dict_line["type"]="fp8"
                        dict_line["computation"]="gemm"
                    else:
                        # use the input type to determine the GEMM type
                        gemm_type = JaxProfileProcessor.get_operand_type(hlo_ops, operands[0])
                        if not all(JaxProfileProcessor.get_operand_type(hlo_ops, o) == gemm_type for o in operands[1:]):
                            raise Exception("Input operand type mismatch", line)
                        dict_line["type"]=gemm_type
                        dict_line["computation"]="gemm"
        return (key,dict_line)
    @staticmethod
    def get_operand_type(hlo_ops: dict, operand : str) -> str:
        dtypes = ["bf16", "f16", "f32", "f8", "fp8"]
        # if the operand is a slice of something else, then the type might be at the beginning of the operand name
        for t in dtypes:
            if operand.startswith(t):
                return t
        # otherwise look it up
        output = hlo_ops[operand]["output"]
        for t in dtypes:
            if output.startswith(t):
                return t
        return None

    @staticmethod
    def process_gemm_ops(hlo_ops: dict):
        def get_sizes(str_size):
            match=(re.search(r".*\[(.*)\]",str_size))
            if match is not None:
                m=match.group(1)
                s=m.split(",")
                if len(s)>3:
                    raise ValueError("tensor size is more than 3?",str_size)
                return s

            else:
                raise ValueError(str_size)
        dtypes=["bf16", "f16", "f32", "f8", "fp8"]
        gemm_dict={}
        for opname,op in hlo_ops.items():
            if "gemm" in op["computation"].lower():
                if "backend_config" not in op:
                    raise ValueError("Gemm backend config information mnissing!", op)
                backend_config=op["backend_config"]
                beta=re.search(r"\"beta\":[01],",backend_config)[0].split(":")[1].split(",")[0]
                lhs_dim=re.search(r"\"lhs_contracting_dimensions\":\[[\"012]*\]",backend_config)[0].split(":")[1].split("\"")[1]
                rhs_dim=re.search(r"\"rhs_contracting_dimensions\":\[[\"012]*\]",backend_config)[0].split(":")[1].split("\"")[1]
                outputs = op["output"]
                if outputs.startswith("("):
                    if not outputs.endswith(")"):
                        raise ValueError("Mistmatched parens in outputs in ",outputs)
                    output_list = outputs[1:-2].split("},")
                    # this code assumes that the first output is the one we care about
                    # we should be able to make this an RE
                    sizes_string=[[i, d] for i in output_list for d in dtypes if i.startswith(d)]
                    if len(sizes_string) != 1:
                        raise ValueError("Did not find wide output ",op)
                    sizes_string = sizes_string[0]
                    sizes_string[0] = sizes_string[0] + "}" # restore the } that was removed
                else:
                    sizes_string = outputs

                operand_list=[]
                for opid in op["operands"]:
                    if ("[" in opid and "]" in opid):
                        # pb format, shapes in operand list
                        operand_list.append(opid)
                    else:
                        output = hlo_ops[opid]["output"]
                        if any(output.startswith(d) for d in dtypes + ["f8"]) and not output.endswith("[]"):
                            operand_list.append(hlo_ops[opid]["output"])
                if int(beta)==1 and len(operand_list)<3:
                    print("Bias is set, however on;y two operands found!",op)
                if len(operand_list)>3 or len(operand_list) == 0:
                    raise ValueError("Invalid operand list",op,operand_list)
                c_order=re.search(r"\{[012,]*",sizes_string[0])[0].split("{")[1]
                c=get_sizes(sizes_string[0])
                a=get_sizes(operand_list[0])
                b=get_sizes(operand_list[1])
                batch=1
                if a[int(lhs_dim)]!=b[int(rhs_dim)]:
                    raise ValueError("contracting dimension not matching",backend_config)
                k=a[int(lhs_dim)]
                a.remove(k)
                b.remove(k)
                if len(c)>2:
                    batch=c[0]
                    a.remove(batch)
                    b.remove(batch)
                if "0,1" in c_order:
                    n=b[0] if len(b) > 0 else 1
                    m=a[0] if len(a) > 0 else 1
                else:
                    n=a[0] if len(a) > 0 else 1
                    m=b[0] if len(b) > 0 else 1
                gemm_dict[opname]={
                    "Batch": int(batch),
                    "M": int(m),
                    "N": int(n),
                    "K": int(k),
                    "Beta": int(beta),
                    "Type": op["type"],
                    "Computation": "gemm",
                }
        return gemm_dict
=======
>>>>>>> dead2f97
<|MERGE_RESOLUTION|>--- conflicted
+++ resolved
@@ -36,27 +36,6 @@
     }
     UncategorizedEventKey = "Uncategorized Events"
 
-<<<<<<< HEAD
-    class JaxSpecialThreads(StrEnum):
-        FrameworkCallStack = "Framework Name Scope"
-        FrameworkOps       = "Framework Ops"
-        XlaModules         = "XLA Modules"
-        XlaOps             = "XLA Ops"
-        #pyXla             = 'py_xla_execute'
-        pyXla             = 'py_xla'
-        SourceCode         = "Source Code"
-        Steps              = "Steps"
-        StreamPrefix       = "Stream #"
-
-    class JaxKernelEventArgs(StrEnum):
-        hlo_module     = "hlo module"
-        hlo_op         = "hlo_op"
-        name           = "name" # name hierarchy, not always the same as the stack we see in framework ops
-        correlation_id = "correlation_id" # can link to CPU threads
-        group_id       = "group_id"
-
-=======
->>>>>>> dead2f97
     @staticmethod
     def breakdown_compute_events(event_list, group_by_gpu: bool = True, group_by_name = False):
         def add_event(cur_event_list, name, duration):
@@ -433,229 +412,3 @@
         return dict_metrics
 
 
-<<<<<<< HEAD
-    @staticmethod
-    def get_event_category(metadata: dict, event: dict):
-        if event.get(TraceEventUtils.TraceKeys.Phase == TraceEventUtils.TracePhases.Metadata):
-            return "metadata"
-        elif (TraceEventUtils.TraceKeys.PID in event and TraceEventUtils.TraceKeys.TID in event):
-            pid = event[TraceEventUtils.TraceKeys.PID]
-            tid = event[TraceEventUtils.TraceKeys.TID]
-            ThreadName = metadata[pid][tid][TraceEventUtils.MetadataFields.ThreadName]
-            if ThreadName == JaxAnalyses.JaxSpecialThreads.FrameworkCallStack:
-                return "cpu_op"
-            elif JaxAnalyses.JaxSpecialThreads.pyXla in ThreadName:
-                return "cpu_op"
-            elif ThreadName == JaxAnalyses.JaxSpecialThreads.XlaOps:
-                return "python function"
-            elif ThreadName.startswith("Stream"):
-                name = event[TraceEventUtils.TraceKeys.Name]
-                if any(name.lower().startswith(x) for x in ['copy', 'memcpy']):
-                    return "memcpy"
-                if any(name.lower().startswith(x) for x in ['memset']):
-                    return "memset"
-                return "kernel"
-        return "Unknown"
-
-    # returns a curried function to categorizes events based on the
-    # metadata extracted from the events list
-    @staticmethod
-    def prepare_event_categorizer(events: list[dict]) -> Callable[[dict], str]:
-        metadata = TraceEventUtils.get_metadata(events)
-        return lambda event: JaxAnalyses.get_event_category(metadata, event)
-
-class JaxProfileProcessor:
-    gemm_columns = ["Batch", "M", "N", "K", "Beta", "Type"]
-
-    @staticmethod
-    def process_xla_file(xla_file_name):
-        hlo_ops={}
-        with open(xla_file_name, "r") as f:
-            for line in f:
-                JaxProfileProcessor.process_line(hlo_ops, line)
-        return hlo_ops
-
-    @staticmethod
-    def process_protobuf_file(protobuf_file_name, module_name):
-        from tensorboard_plugin_profile.convert import raw_to_tool_data as convert
-        # look to see if the protobuf file has already been extracted
-        dir_name = os.path.dirname(protobuf_file_name) + "/"
-        hlo_filename = glob.glob(dir_name + os.path.sep + module_name + "*hlo_proto.pb")
-        if len(hlo_filename) != 1:
-            convert.xspace_to_tool_names([protobuf_file_name])
-        hlo_filename = glob.glob(dir_name + os.path.sep + module_name + "*hlo_proto.pb")
-        #assert len(hlo_filename) == 1
-        if len(hlo_filename) > 1:
-            print('Multiple matching hlo_filenames:')
-            print(hlo_filename)
-        # need to make sure that the pb exists and get the numerical suffix into the module name
-        # and remove '.hlo_proto.pb'
-        module_name = os.path.splitext(os.path.splitext(os.path.basename(hlo_filename[0]))[0])[0]
-
-        hlo_ops={}
-        graph_viewer_options= {
-            'node_name': "",
-            'module_name': module_name,
-            'graph_width': 2,
-            'show_metadata': True,
-            'merge_fusion': True,
-            'type': "long_txt"
-        }
-        params = {'graph_viewer_options': graph_viewer_options }
-        data, _ = convert.xspace_to_tool_data(
-                [dir_name], "graph_viewer^", params)
-        data = data.decode("utf-8").split('\n')
-        for line in data:
-            JaxProfileProcessor.process_line(hlo_ops, line)
-        return hlo_ops
-
-    @staticmethod
-    def process_line(hlo_ops: dict, line: str):
-        line_processed=line.strip()
-        if (("metadata" in line_processed and not(re.search(r"\)$",line_processed)) and not(line_processed.startswith("ROOT")))
-            or any(t in line_processed for t in ["get-tuple-element", "bf16", "f8", "f16", "f32", "f64"])
-            and not(line_processed.startswith("HloModule "))):
-            k,v=JaxProfileProcessor.get_dict(hlo_ops, line_processed)
-            hlo_ops[k]=v
-            return True
-        return False
-
-    @staticmethod
-    def get_operands(operands):
-        operands=re.sub(r'^.*?\(', '', operands)
-        operands=re.sub(r'\).*?$', '', operands)
-        operands_m=re.findall(r"[bfs][0-9\[\]\{,a-z]*}",operands)
-        if operands_m:
-            return operands_m
-        return operands.split(",")
-
-    @staticmethod
-    def get_dict(hlo_ops: dict, line):
-        dict_line={}
-        line=re.sub(r"\),",")",line)
-        line=re.sub(r", ",",",line)
-        line=re.sub(r" %","%",line)
-        backend_config=re.search(r"backend_config=\{[a-zA-Z_=\"\(\)\/0-9\ @.-:,\[\]\{\}]*",line)
-        metadata=re.search(r"metadata=\{[a-zA-Z_=\"\(\)\/0-9\ @.-]*",line)
-        custom_call_target=re.search(r"custom_call_target=\"[a-zA-Z_=\"\(\)\/0-9\ @.\-\$]*",line)
-        line=line.split(" ")
-        key=line[0]
-        dict_line["output"]=line[2]
-        dict_line["operands"] = operands = JaxProfileProcessor.get_operands(line[3])
-        dict_line["computation"]="rest"
-        if metadata is not None:
-            dict_line["metadata"]=metadata[0]
-            if backend_config is not None:
-                dict_line["backend_config"]=backend_config[0]
-            if custom_call_target is not None:
-                gemm_keys = ["matmul", "cublas"]
-                dict_line["custom_call_target"]=custom_call_target[0]
-                if any(k in dict_line["custom_call_target"] for k in gemm_keys):
-                    if "f8" in str(custom_call_target[0]):
-                        dict_line["type"]="fp8"
-                        dict_line["computation"]="gemm"
-                    else:
-                        # use the input type to determine the GEMM type
-                        gemm_type = JaxProfileProcessor.get_operand_type(hlo_ops, operands[0])
-                        if not all(JaxProfileProcessor.get_operand_type(hlo_ops, o) == gemm_type for o in operands[1:]):
-                            raise Exception("Input operand type mismatch", line)
-                        dict_line["type"]=gemm_type
-                        dict_line["computation"]="gemm"
-        return (key,dict_line)
-    @staticmethod
-    def get_operand_type(hlo_ops: dict, operand : str) -> str:
-        dtypes = ["bf16", "f16", "f32", "f8", "fp8"]
-        # if the operand is a slice of something else, then the type might be at the beginning of the operand name
-        for t in dtypes:
-            if operand.startswith(t):
-                return t
-        # otherwise look it up
-        output = hlo_ops[operand]["output"]
-        for t in dtypes:
-            if output.startswith(t):
-                return t
-        return None
-
-    @staticmethod
-    def process_gemm_ops(hlo_ops: dict):
-        def get_sizes(str_size):
-            match=(re.search(r".*\[(.*)\]",str_size))
-            if match is not None:
-                m=match.group(1)
-                s=m.split(",")
-                if len(s)>3:
-                    raise ValueError("tensor size is more than 3?",str_size)
-                return s
-
-            else:
-                raise ValueError(str_size)
-        dtypes=["bf16", "f16", "f32", "f8", "fp8"]
-        gemm_dict={}
-        for opname,op in hlo_ops.items():
-            if "gemm" in op["computation"].lower():
-                if "backend_config" not in op:
-                    raise ValueError("Gemm backend config information mnissing!", op)
-                backend_config=op["backend_config"]
-                beta=re.search(r"\"beta\":[01],",backend_config)[0].split(":")[1].split(",")[0]
-                lhs_dim=re.search(r"\"lhs_contracting_dimensions\":\[[\"012]*\]",backend_config)[0].split(":")[1].split("\"")[1]
-                rhs_dim=re.search(r"\"rhs_contracting_dimensions\":\[[\"012]*\]",backend_config)[0].split(":")[1].split("\"")[1]
-                outputs = op["output"]
-                if outputs.startswith("("):
-                    if not outputs.endswith(")"):
-                        raise ValueError("Mistmatched parens in outputs in ",outputs)
-                    output_list = outputs[1:-2].split("},")
-                    # this code assumes that the first output is the one we care about
-                    # we should be able to make this an RE
-                    sizes_string=[[i, d] for i in output_list for d in dtypes if i.startswith(d)]
-                    if len(sizes_string) != 1:
-                        raise ValueError("Did not find wide output ",op)
-                    sizes_string = sizes_string[0]
-                    sizes_string[0] = sizes_string[0] + "}" # restore the } that was removed
-                else:
-                    sizes_string = outputs
-
-                operand_list=[]
-                for opid in op["operands"]:
-                    if ("[" in opid and "]" in opid):
-                        # pb format, shapes in operand list
-                        operand_list.append(opid)
-                    else:
-                        output = hlo_ops[opid]["output"]
-                        if any(output.startswith(d) for d in dtypes + ["f8"]) and not output.endswith("[]"):
-                            operand_list.append(hlo_ops[opid]["output"])
-                if int(beta)==1 and len(operand_list)<3:
-                    print("Bias is set, however on;y two operands found!",op)
-                if len(operand_list)>3 or len(operand_list) == 0:
-                    raise ValueError("Invalid operand list",op,operand_list)
-                c_order=re.search(r"\{[012,]*",sizes_string[0])[0].split("{")[1]
-                c=get_sizes(sizes_string[0])
-                a=get_sizes(operand_list[0])
-                b=get_sizes(operand_list[1])
-                batch=1
-                if a[int(lhs_dim)]!=b[int(rhs_dim)]:
-                    raise ValueError("contracting dimension not matching",backend_config)
-                k=a[int(lhs_dim)]
-                a.remove(k)
-                b.remove(k)
-                if len(c)>2:
-                    batch=c[0]
-                    a.remove(batch)
-                    b.remove(batch)
-                if "0,1" in c_order:
-                    n=b[0] if len(b) > 0 else 1
-                    m=a[0] if len(a) > 0 else 1
-                else:
-                    n=a[0] if len(a) > 0 else 1
-                    m=b[0] if len(b) > 0 else 1
-                gemm_dict[opname]={
-                    "Batch": int(batch),
-                    "M": int(m),
-                    "N": int(n),
-                    "K": int(k),
-                    "Beta": int(beta),
-                    "Type": op["type"],
-                    "Computation": "gemm",
-                }
-        return gemm_dict
-=======
->>>>>>> dead2f97
