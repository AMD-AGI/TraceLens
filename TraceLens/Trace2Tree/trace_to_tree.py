--- conflicted
+++ resolved
@@ -214,40 +214,24 @@
         return None
 
 
-<<<<<<< HEAD
-    def traverse_subtree_and_print(self, node: Dict[str, Any], prune_non_gpu: bool = True, cpu_op_detail:list = []) -> None:
-=======
     def traverse_subtree_and_print(self, node: Dict[str, Any], prune_non_gpu: bool = True, cpu_op_fields: tuple[str, ...] = ()) -> None:
->>>>>>> 7d2836e5
         """
         Initiates traversal of a subtree of profiling events and prints them in a hierarchical call stack format.
 
         Args:
             node (Dict[str, Any]): The root node of the subtree.
             prune_non_gpu (bool): If True, prunes events that do not lead to GPU events.
-<<<<<<< HEAD
-            cpu_op_detail (dict): Optional list to specify printing additional details for CPU operations.
-=======
             cpu_op_fields (tuple[str, ...]): Optional tuple to specify printing additional details for CPU operations. 
                 It will be some subset of ['Input Dims', 'Input type', 'Input Strides', 'Concrete Inputs'].
->>>>>>> 7d2836e5
 
         Prints:
             A structured representation of the subtree with details about each event.
         """
-<<<<<<< HEAD
-        self._traverse_subtree_recursive(node, prune_non_gpu, cpu_op_detail=cpu_op_detail,
-                                        _prefix="", is_last=True)
-
-    def _traverse_subtree_recursive(self, node: Dict[str, Any], prune_non_gpu: bool, 
-                                    cpu_op_detail: list,
-=======
         self._traverse_subtree_recursive(node, prune_non_gpu, cpu_op_fields=cpu_op_fields,
                                         _prefix="", is_last=True)
 
     def _traverse_subtree_recursive(self, node: Dict[str, Any], prune_non_gpu: bool, 
                                     cpu_op_fields: tuple[str],
->>>>>>> 7d2836e5
                                 _prefix: str, is_last: bool) -> None:
         connector = "└── " if is_last else "├── "
         name = node.get(TraceLens.util.TraceEventUtils.TraceKeys.Name, 'Unknown')
@@ -266,22 +250,14 @@
         if cat == 'cpu_op':
             args = node.get(TraceLens.util.TraceEventUtils.TraceKeys.Args, {})
             cpu_detail_prefix = _prefix + ("    " if is_last else "│   ") + "|   "
-<<<<<<< HEAD
-            for detail in cpu_op_detail:
-=======
             details_emitted = False
             for detail in cpu_op_fields:
->>>>>>> 7d2836e5
                 if detail in args:
                     detail_value = args[detail]
                     print_str = f"{cpu_detail_prefix}{detail}: {detail_value}"
                     print(print_str)
-<<<<<<< HEAD
-            if len(cpu_op_detail) > 0:
-=======
                     details_emitted = True
             if details_emitted:
->>>>>>> 7d2836e5
                 print(cpu_detail_prefix)
 
         children = self.get_children_events(node)
@@ -293,11 +269,7 @@
 
         for i, child in enumerate(children):
             self._traverse_subtree_recursive(child, prune_non_gpu,
-<<<<<<< HEAD
-                                            cpu_op_detail=cpu_op_detail,
-=======
                                             cpu_op_fields=cpu_op_fields,
->>>>>>> 7d2836e5
                                             _prefix=new_prefix, is_last=(i == child_count - 1))
 
     def traverse_parents_and_print(self, node):
