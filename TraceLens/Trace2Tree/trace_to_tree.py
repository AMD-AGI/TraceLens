--- conflicted
+++ resolved
@@ -521,10 +521,6 @@
         self.linking_key = 'correlation' if launch_event is not None and 'correlation' in launch_event[TraceLens.util.TraceEventUtils.TraceKeys.Args] else 'External id'
 
     # TODO base class includes this, remove
-<<<<<<< HEAD
-    # TODO base class includes this, remove
-=======
->>>>>>> 5176703f
     def _preprocess_and_index_events(self) -> None:
         # 1. Create a dictionary to map the linkidefaultng id to the start and end ac2g events
         # 2. Create a dictionary to map the event key (by default (pid, tid)), and linking id to the actual event
@@ -563,10 +559,6 @@
                 self.dict_pythonID2UID[event[TraceLens.util.TraceEventUtils.TraceKeys.Args]['Python id']] = event[TraceLens.util.TraceEventUtils.TraceKeys.UID]
 
     # TODO base class includes this, remove
-<<<<<<< HEAD
-    # TODO base class includes this, remove
-=======
->>>>>>> 5176703f
     def build_host_call_stack_tree(self, add_python_func=False):
     # 1. Filter and sort events based on their start timestamps.
     #    - Include only CPU, CUDA runtime, and optionally Python function events.
@@ -641,10 +633,6 @@
                 event = parent
 
     # TODO base class includes this, remove
-<<<<<<< HEAD
-    # TODO base class includes this, remove
-=======
->>>>>>> 5176703f
     def label_non_gpu_paths(self):
         # 1. Iterate through non GPU nodes and chck the gpu_events list
         # 2. If the gpu_events list is empty, mark the node as non_gpu_path
@@ -668,28 +656,16 @@
             self.label_non_gpu_paths()
 
     # TODO base class includes this, remove
-<<<<<<< HEAD
-    # TODO base class includes this, remove
-=======
->>>>>>> 5176703f
     def get_UID2event(self, UID):
         return self.events_by_uid[UID]
 
     # TODO base class includes this, remove
-<<<<<<< HEAD
-    # TODO base class includes this, remove
-=======
->>>>>>> 5176703f
     def get_parent_event(self, event):
         if event.get('parent') is None:
             return None
         return self.get_UID2event(event['parent'])
 
     # TODO base class includes this, remove
-<<<<<<< HEAD
-    # TODO base class includes this, remove
-=======
->>>>>>> 5176703f
     def get_children_events(self, event):
         if 'children' not in event:
             return []
