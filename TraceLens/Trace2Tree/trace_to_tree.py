# MIT License

# Copyright (c) 2024 - 2025 Advanced Micro Devices, Inc. All rights reserved.

# Permission is hereby granted, free of charge, to any person obtaining a copy
# of this software and associated documentation files (the "Software"), to deal
# in the Software without restriction, including without limitation the rights
# to use, copy, modify, merge, publish, distribute, sublicense, and/or sell
# copies of the Software, and to permit persons to whom the Software is
# furnished to do so, subject to the following conditions:

# The above copyright notice and this permission notice shall be included in all
# copies or substantial portions of the Software.

# THE SOFTWARE IS PROVIDED "AS IS", WITHOUT WARRANTY OF ANY KIND, EXPRESS OR
# IMPLIED, INCLUDING BUT NOT LIMITED TO THE WARRANTIES OF MERCHANTABILITY,
# FITNESS FOR A PARTICULAR PURPOSE AND NONINFRINGEMENT. IN NO EVENT SHALL THE
# AUTHORS OR COPYRIGHT HOLDERS BE LIABLE FOR ANY CLAIM, DAMAGES OR OTHER
# LIABILITY, WHETHER IN AN ACTION OF CONTRACT, TORT OR OTHERWISE, ARISING FROM,
# OUT OF OR IN CONNECTION WITH THE SOFTWARE OR THE USE OR OTHER DEALINGS IN THE
# SOFTWARE.

from collections import defaultdict
from typing import Dict, Any, Callable
import TraceLens.util

class TraceToTree:
    def __init__(self, events_data,
                 prune_nongpu_paths=True,
                 compute_end_times=True,
                 linking_key: str = None,
<<<<<<< HEAD
                 event_to_category: Callable[[dict], str] = TraceLens.util.TraceEventUtils.default_categorizer):
=======
                 event_to_category: Callable[[dict], str] = lambda e: e.get(TraceLens.util.TraceEventUtils.TraceKeys.Category)):
>>>>>>> 8581318a
        self.events = [{**data, TraceLens.util.TraceEventUtils.TraceKeys.UID: i} for i, data in enumerate(events_data)]
        self.events_by_uid = {event[TraceLens.util.TraceEventUtils.TraceKeys.UID]: event for event in self.events}
        self.event_to_category = event_to_category
        if compute_end_times:
            self._compute_event_end_times()
        if linking_key is not None:
            self.linking_key = linking_key
        else:
            self._set_linking_key()
        self._preprocess_and_index_events()
        self._annotate_gpu_events_with_stream_index()
        self.cpu_root_nodes = []
        self.prune_nongpu_paths = prune_nongpu_paths

    @staticmethod
    def default_categorizer(event: dict) -> str:
        return event.get(TraceLens.util.TraceEventUtils.TraceKeys.Category)

    def _compute_event_end_times(self) -> None:
<<<<<<< HEAD
        TraceLens.util.TraceEventUtils.compute_event_end_times(self.events)
=======
        for event in self.events:
            if TraceLens.util.TraceEventUtils.TraceKeys.TimeStamp in event and TraceLens.util.TraceEventUtils.TraceKeys.Duration in event:
                event[TraceLens.util.TraceEventUtils.TraceKeys.TimeEnd] = event[TraceLens.util.TraceEventUtils.TraceKeys.TimeStamp] + event[TraceLens.util.TraceEventUtils.TraceKeys.Duration]
>>>>>>> 8581318a

    def _set_linking_key(self):
        launch_event = next(
            ( event for event in self.events if self.event_to_category(event) in ['cuda_runtime', 'cuda_driver'] and 'launch' in event.get(TraceLens.util.TraceEventUtils.TraceKeys.Name, '').lower() )
            , None)
        self.linking_key = 'correlation' if launch_event is not None and 'correlation' in launch_event[TraceLens.util.TraceEventUtils.TraceKeys.Args] else 'External id'

    def _preprocess_and_index_events(self) -> None:
        # 1. Create a dictionary to map the linking id to the start and end ac2g events
        # 2. Create a dictionary to map the event key (by default (pid, tid)), and linking id to the actual event
        # 3. Create a dictionary to map the sequence number to the list of event uids
        # 4. Create a dictionary to map the python id to the event uid
        # This is done to quickly link events based on various keys

        self.ac2g_event_map = {'start': {}, 'end': {}}
        self.pid_tid_event_map = {}
        self.seq_num2event_uids_map = {} #from seq id to list uids
        self.dict_pythonID2UID = {}

        for event in self.events:
            # Process ac2g events
            if self.event_to_category(event) == 'ac2g':
                if event['ph'] == 's':
                    self.ac2g_event_map['start'][event['id']] = event
                elif event['ph'] == 'f':
                    self.ac2g_event_map['end'][event['id']] = event
                continue

            # Process PID-TID-linking key events
            pid = event.get(TraceLens.util.TraceEventUtils.TraceKeys.PID)
            tid = event.get(TraceLens.util.TraceEventUtils.TraceKeys.TID)
            link_id = event.get(TraceLens.util.TraceEventUtils.TraceKeys.Args, {}).get(self.linking_key)
            if None not in [pid, tid, link_id]:
                self.pid_tid_event_map[(pid, tid, link_id)] = event

            # Process sequence number events
            seq_num = event.get(TraceLens.util.TraceEventUtils.TraceKeys.Args, {}).get('Sequence number')
            if seq_num is not None:
                self.seq_num2event_uids_map.setdefault(seq_num, []).append(event[TraceLens.util.TraceEventUtils.TraceKeys.UID])

            # Process python_function events
            if self.event_to_category(event) == 'python_function':
                self.dict_pythonID2UID[event[TraceLens.util.TraceEventUtils.TraceKeys.Args]['Python id']] = event[TraceLens.util.TraceEventUtils.TraceKeys.UID]

    def build_host_call_stack_tree(self, add_python_func=False):
    # 1. Filter and sort events based on their start timestamps.
    #    - Include only CPU, CUDA runtime, and optionally Python function events.
    # 2. Iterate through the sorted events and maintain a stack to track the current call hierarchy.
    #    - Pop events from the stack if they end before the current event starts to find the parent.
    #    - Set the parent of the current event as the top of the stack if the stack is not empty.
    #    - Push the current event onto the stack.
    #    - For CPU operations:
    #      - Mark as a root node if it is the first CPU operation in the stack.
    #      - Increment the count of CPU operations in the stack.
        def event_filter(event):
            is_cpu_or_cuda_event = self.event_to_category(event) in {'cpu_op', 'cuda_runtime', 'cuda_driver'}
            is_python_event = self.event_to_category(event) == 'python_function'
            return is_cpu_or_cuda_event or (add_python_func and is_python_event)
        print(f"Building CPU op tree with add_python_func={add_python_func}")

        self.add_python_func = add_python_func
        list_events = filter(event_filter, self.events)

        events_sorted = sorted(list_events, key=lambda e: e[TraceLens.util.TraceEventUtils.TraceKeys.TimeStamp])
        dict_pidtid2stack = defaultdict(list)
        dict_pidtid2num_cpu_ops = defaultdict(int)

        for event in events_sorted:
            event['tree'] = True

            pid = event.get(TraceLens.util.TraceEventUtils.TraceKeys.PID)
            tid = event.get(TraceLens.util.TraceEventUtils.TraceKeys.TID)
            stack_key = (pid, tid)
            stack = dict_pidtid2stack[stack_key]

            while stack and event[TraceLens.util.TraceEventUtils.TraceKeys.TimeStamp] >= stack[-1][TraceLens.util.TraceEventUtils.TraceKeys.TimeEnd]:
                popped_event = stack.pop()
                if self.event_to_category(popped_event) == 'cpu_op':
                    dict_pidtid2num_cpu_ops[stack_key] -= 1

            if stack and event[TraceLens.util.TraceEventUtils.TraceKeys.TimeEnd] > stack[-1][TraceLens.util.TraceEventUtils.TraceKeys.TimeEnd]:
                #TODO add following to logging when logging level is debug
                # print(f"Invalid event ordering: {event[TraceLens.util.TraceEventUtils.TraceKeys.Name]} ends after the stack top event.")
                continue

            if stack:
                parent = stack[-1]
                parent.setdefault('children', []).append(event[TraceLens.util.TraceEventUtils.TraceKeys.UID])
                event['parent'] = parent[TraceLens.util.TraceEventUtils.TraceKeys.UID]

            stack.append(event)
            if self.event_to_category(event) == 'cpu_op':
                if dict_pidtid2num_cpu_ops[stack_key] == 0:
                    event['cpu_op_root'] = True
                    self.cpu_root_nodes.append(event[TraceLens.util.TraceEventUtils.TraceKeys.UID])
                dict_pidtid2num_cpu_ops[stack_key] += 1

    def add_gpu_ops_to_tree(self):
        for event in self.events:
            if self.event_to_category(event) not in {'cuda_runtime', 'cuda_driver'}:
                continue
            corresponding_gpu_event = self._find_corresponding_output_event(event)
            if not corresponding_gpu_event:
                continue
            event.setdefault('children', []).append(corresponding_gpu_event[TraceLens.util.TraceEventUtils.TraceKeys.UID])
            corresponding_gpu_event['parent'] = event[TraceLens.util.TraceEventUtils.TraceKeys.UID]
            corresponding_gpu_event['tree'] = True

            # set the parents['gpu_events'] to the corresponding gpu event
            event['gpu_events'] = [corresponding_gpu_event[TraceLens.util.TraceEventUtils.TraceKeys.UID]] # runtime event will have only one corresponding gpu event
            while self.get_parent_event(event):
                parent = self.get_parent_event(event)
                parent.setdefault('gpu_events', []).append(corresponding_gpu_event[TraceLens.util.TraceEventUtils.TraceKeys.UID])
                event = parent

    def label_non_gpu_paths(self):
        # 1. Iterate through non GPU nodes and chck the gpu_events list
        # 2. If the gpu_events list is empty, mark the node as non_gpu_path

        for event in self.events:
            # Skip GPU events
            if self.event_to_category(event) in {'kernel', 'gpu_memset', 'gpu_memcpy'}:
                continue
            # Now, we are dealing with non-GPU events
            if 'gpu_events' not in event:
                event['non_gpu_path'] = True

    def build_tree(self, add_python_func=False) -> None:
        print(f"Building tree with add_python_func={add_python_func}")
        self.build_host_call_stack_tree(add_python_func)
        self.add_gpu_ops_to_tree()
        if self.prune_nongpu_paths:
            self.label_non_gpu_paths()

    def get_UID2event(self, UID):
        return self.events_by_uid[UID]

    def get_parent_event(self, event):
        if event.get('parent') is None:
            return None
        return self.get_UID2event(event['parent'])


    def get_children_events(self, event):
        if 'children' not in event:
            return []
        return [self.get_UID2event(child_UID) for child_UID in event['children']]

    def get_node_by_ext_id_pid_tid(self, ext_id, pid, tid):
        for event in self.events:
            if (event.get(TraceLens.util.TraceEventUtils.TraceKeys.Args, {}).get('External id') == ext_id
                and event.get(TraceLens.util.TraceEventUtils.TraceKeys.PID) == pid
                and event.get(TraceLens.util.TraceEventUtils.TraceKeys.TID) == tid):
                return event
        return None


    def traverse_subtree_and_print(self, node: Dict[str, Any], prune_non_gpu: bool = True) -> None:
        """
        Initiates traversal of a subtree of profiling events and prints them in a hierarchical call stack format.

        Args:
            node (Dict[str, Any]): The root node of the subtree.
            prune_non_gpu (bool): If True, prunes events that do not lead to GPU events.

        Prints:
            A structured representation of the subtree with details about each event.
        """
        self._traverse_subtree_recursive(node, prune_non_gpu, _prefix="", is_last=True)

    def _traverse_subtree_recursive(self, node: Dict[str, Any], prune_non_gpu: bool,
                                _prefix: str, is_last: bool) -> None:
        connector = "└── " if is_last else "├── "
        name = node.get(TraceLens.util.TraceEventUtils.TraceKeys.Name, 'Unknown')
        max_len = 64
        if len(name) > max_len:
            name = name[:max_len] + '..'

        cat =self.event_to_category(node)
        print_str = f"{_prefix}{connector}UID: {node[TraceLens.util.TraceEventUtils.TraceKeys.UID]}, Category: {cat}, Name: {name}"

        if cat in {'kernel', 'gpu_memset', 'gpu_memcpy'}:
            print_str += f", Duration: {node.get(TraceLens.util.TraceEventUtils.TraceKeys.Duration)}"

        print(print_str)

        children = self.get_children_events(node)
        if prune_non_gpu:
            children = [child for child in children if 'non_gpu_path' not in child]

        child_count = len(children)
        new_prefix = _prefix + ("    " if is_last else "│   ")

        for i, child in enumerate(children):
            self._traverse_subtree_recursive(child, prune_non_gpu,
                                            new_prefix, is_last=(i == child_count - 1))

    def traverse_parents_and_print(self, node):
        depth = 0
        while True:
            if depth == 0:
                print("Node:")
            else:
                print(f"{depth}-up:")

            # Print category and name
            print(f"  cat: {self.event_to_category(node)}")
            name = node.get(TraceLens.util.TraceEventUtils.TraceKeys.Name, 'Unknown')
            max_len = 64
            if len(name) > max_len:
                name = name[:max_len] + '..'
            print(f"  name: {name}")
            # Print UID
            print(f"  UID: {node['UID']}")

            # Move to the parent node
            node = self.get_parent_event(node)
            if node is None:
                break
            depth += 1

    def get_seq_nums_for_node_subtree(self, node_UID):
        seq_nums = set()
        event = self.events_by_uid[node_UID]
        if event.get(TraceLens.util.TraceEventUtils.TraceKeys.Args, {}).get('Sequence number') is not None:
            seq_nums.add(event[TraceLens.util.TraceEventUtils.TraceKeys.Args]['Sequence number'])
        if 'children' in event:
            for child_UID in event['children']:
                seq_nums.update(self.get_seq_nums_for_node_subtree(child_UID))
        return seq_nums

    def link_bwd_events(self, event_UID):
        fwd_event = self.events_by_uid[event_UID]
        seq_nums = self.get_seq_nums_for_node_subtree(event_UID)
        bwd_event_UIDs = []
        for seq_num in seq_nums:
            for seq_num_match_UID in self.seq_num2event_uids_map.get(seq_num, []):
                if not self.events_by_uid[seq_num_match_UID].get(TraceLens.util.TraceEventUtils.TraceKeys.Name).startswith('autograd::engine::evaluate_function:'):
                    continue
                bwd_event_UIDs.append(seq_num_match_UID)
                bwd_event = self.events_by_uid[seq_num_match_UID]
                bwd_event['fwd_event'] = event_UID
                break
        fwd_event['bwd_events'] = bwd_event_UIDs

    def _find_corresponding_output_event(self, input_event):
        # 1. Get the linking id from the input event
        # 2. Find the corresponding start and end ac2g events for the linking id
        # 3. Find the output event using the pid, tid, and linking id of the end ac2g event
        link_id = input_event.get(TraceLens.util.TraceEventUtils.TraceKeys.Args, {}).get(self.linking_key)
        ac2g_start_event = self.ac2g_event_map['start'].get(link_id)
        ac2g_end_event = self.ac2g_event_map['end'].get(link_id)

        if not ac2g_start_event:
            return None

        if not ac2g_end_event:
            # print(f"Warning: start ac2g event found for {self.linking_key}={link_id} but no corresponding end ac2g event found.")
            # print(f"Input event name: {input_event[TraceLens.util.TraceEventUtils.TraceKeys.Name]}")
            # print(('-'*64))
            return None

        pid = ac2g_end_event.get(TraceLens.util.TraceEventUtils.TraceKeys.PID)
        tid = ac2g_end_event.get(TraceLens.util.TraceEventUtils.TraceKeys.TID)
        link_id = ac2g_end_event.get('id')

        output_event = self.pid_tid_event_map.get((pid, tid, link_id))
        return output_event

    def get_nn_module_children(self, nn_module_event: Dict[str, Any]):
        """
        Get the UIDs of the nn.Module children of the provided nn.Module event.
        """
        if not self.add_python_func:
            raise ValueError("This method requires the add_python_func flag to be set to True when building the tree.")
        # if the nn.Module children are already cached, return them
        if 'nn_module_children' in nn_module_event:
            return nn_module_event['nn_module_children']
        nn_module_children = []
        for child_UID in nn_module_event.get('children', []):
            child = self.get_UID2event(child_UID)
            if self._is_nn_module_event(child):
                nn_module_children.append(child_UID)
            else:
                nn_module_children.extend(self.get_nn_module_children(self.get_UID2event(child_UID)))
        # cache the nn.Module children for later use
        nn_module_event['nn_module_children'] = nn_module_children
        # set parent for each child
        for child_UID in nn_module_children:
            child = self.get_UID2event(child_UID)
            child['nn_module_parent'] = nn_module_event[TraceLens.util.TraceEventUtils.TraceKeys.UID]
        return nn_module_children

    def get_nn_module_parent(self, nn_module_event: Dict[str, Any]):
        """
        Get the UID of the nn.Module parent of the provided nn.Module event.
        """
        if not self.add_python_func:
            raise ValueError("This method requires the add_python_func flag to be set to True when building the tree.")
        # if the nn.Module parent is already cached, return it
        if 'nn_module_parent' in nn_module_event:
            return nn_module_event['nn_module_parent']
        # find the parent, traverse up the tree until we find a nn.Module event or parent is None
        parent_UID = nn_module_event.get('parent')
        while parent_UID is not None:
            parent = self.get_UID2event(parent_UID)
            if self._is_nn_module_event(parent):
                nn_module_event['nn_module_parent'] = parent_UID
                return parent_UID
            parent_UID = parent.get('parent')
        # if no parent is found, return None
        return None
<<<<<<< HEAD
=======

    def _is_nn_module_event(self, event: Dict[str, Any]) -> bool:
        return self.event_to_category(event) == 'python_function' and event.get(TraceLens.util.TraceEventUtils.TraceKeys.Name, '').startswith('nn.Module:')
>>>>>>> 8581318a

    def _is_nn_module_event(self, event: Dict[str, Any]) -> bool:
        return self.event_to_category(event) == 'python_function' and event.get(TraceLens.util.TraceEventUtils.TraceKeys.Name, '').startswith('nn.Module:')

    def _annotate_gpu_events_with_stream_index(self):
        """
        This function preprocesses the GPU events in the perf_analyzer object.
        """
        # 1. we create a dict stream -> events
        dict_stream2events = {}
        for event in self.events:
            stream =  event.get('args', {}).get('stream', None)
            if stream is not None:
                if stream not in dict_stream2events:
                    dict_stream2events[stream] = []
                dict_stream2events[stream].append(event)

        # 2. we sort the events in each stream by their timestamp
        for stream, events in dict_stream2events.items():
            dict_stream2events[stream] = sorted(events, key=lambda x: x[TraceLens.util.TraceEventUtils.TraceKeys.TimeStamp])

        # 3. we create a dict stream, index -> event
        #    and we set the stream index in the event
        dict_stream_index2event = {}
        for stream, events in dict_stream2events.items():
            for i, event in enumerate(events):
                dict_stream_index2event[(stream, i)] = event
                event[TraceLens.util.TraceEventUtils.TraceKeys.Args][TraceLens.util.TraceEventUtils.ArgNames.StreamIndex] = i
        # now we set this dict in the perf_analyzer
        self.dict_stream_index2event = dict_stream_index2event
<|MERGE_RESOLUTION|>--- conflicted
+++ resolved
@@ -29,11 +29,7 @@
                  prune_nongpu_paths=True,
                  compute_end_times=True,
                  linking_key: str = None,
-<<<<<<< HEAD
                  event_to_category: Callable[[dict], str] = TraceLens.util.TraceEventUtils.default_categorizer):
-=======
-                 event_to_category: Callable[[dict], str] = lambda e: e.get(TraceLens.util.TraceEventUtils.TraceKeys.Category)):
->>>>>>> 8581318a
         self.events = [{**data, TraceLens.util.TraceEventUtils.TraceKeys.UID: i} for i, data in enumerate(events_data)]
         self.events_by_uid = {event[TraceLens.util.TraceEventUtils.TraceKeys.UID]: event for event in self.events}
         self.event_to_category = event_to_category
@@ -53,13 +49,7 @@
         return event.get(TraceLens.util.TraceEventUtils.TraceKeys.Category)
 
     def _compute_event_end_times(self) -> None:
-<<<<<<< HEAD
         TraceLens.util.TraceEventUtils.compute_event_end_times(self.events)
-=======
-        for event in self.events:
-            if TraceLens.util.TraceEventUtils.TraceKeys.TimeStamp in event and TraceLens.util.TraceEventUtils.TraceKeys.Duration in event:
-                event[TraceLens.util.TraceEventUtils.TraceKeys.TimeEnd] = event[TraceLens.util.TraceEventUtils.TraceKeys.TimeStamp] + event[TraceLens.util.TraceEventUtils.TraceKeys.Duration]
->>>>>>> 8581318a
 
     def _set_linking_key(self):
         launch_event = next(
@@ -372,12 +362,6 @@
             parent_UID = parent.get('parent')
         # if no parent is found, return None
         return None
-<<<<<<< HEAD
-=======
-
-    def _is_nn_module_event(self, event: Dict[str, Any]) -> bool:
-        return self.event_to_category(event) == 'python_function' and event.get(TraceLens.util.TraceEventUtils.TraceKeys.Name, '').startswith('nn.Module:')
->>>>>>> 8581318a
 
     def _is_nn_module_event(self, event: Dict[str, Any]) -> bool:
         return self.event_to_category(event) == 'python_function' and event.get(TraceLens.util.TraceEventUtils.TraceKeys.Name, '').startswith('nn.Module:')
@@ -407,4 +391,4 @@
                 dict_stream_index2event[(stream, i)] = event
                 event[TraceLens.util.TraceEventUtils.TraceKeys.Args][TraceLens.util.TraceEventUtils.ArgNames.StreamIndex] = i
         # now we set this dict in the perf_analyzer
-        self.dict_stream_index2event = dict_stream_index2event
+        self.dict_stream_index2event = dict_stream_index2event